/*
 * Copyright 2018 Dmitry Avtonomov.
 *
 * Licensed under the Apache License, Version 2.0 (the "License");
 * you may not use this file except in compliance with the License.
 * You may obtain a copy of the License at
 *
 *      http://www.apache.org/licenses/LICENSE-2.0
 *
 * Unless required by applicable law or agreed to in writing, software
 * distributed under the License is distributed on an "AS IS" BASIS,
 * WITHOUT WARRANTIES OR CONDITIONS OF ANY KIND, either express or implied.
 * See the License for the specific language governing permissions and
 * limitations under the License.
 */
package umich.msfragger.util;

import java.io.BufferedReader;
import java.io.IOException;
import java.io.InputStreamReader;
import java.nio.file.Paths;
import java.util.ArrayList;
import java.util.Collections;
import java.util.Comparator;
import java.util.HashMap;
import java.util.List;
import java.util.Map;
import java.util.Objects;
import java.util.logging.Level;
import java.util.logging.Logger;
import java.util.regex.Matcher;
import java.util.regex.Pattern;
import java.util.stream.Collectors;
import org.greenrobot.eventbus.EventBus;

/**
 *
 * @author Dmitry Avtonomov
 */
public class PythonInfo {
  private static PythonInfo instance = new PythonInfo();
  public static PythonInfo get() {
    return instance;
  }

  private String command;
  private String version;
  private int majorVersion;
  private Map<PythonModule, Installed> modules;

  private PythonInfo() {
    reset(false);
  }

  private void reset(boolean notify) {
    final boolean unchanged = command == null && version == null && majorVersion == -1;
    command = null;
    version = null;
    majorVersion = -1;
    modules = new HashMap<>();
    if (notify && !unchanged)
      notifyInfoChanged();
  }

  private void notifyInfoChanged() {
    EventBus.getDefault().postSticky(new MessageInfoChanged());
  }

  public static class MessageInfoChanged {
  }

  /**
   * @param command The command to start python interpreter.
   * @return If the provided command works.
   */
  private synchronized boolean trySetPythonCommand(String command) throws Exception {
    String version = null;
    try {
      version = tryPythonCommandVersion(command);
    } catch (Exception e) {
      reset(true);
      throw e;
    }
    if (version == null) {
      reset(true);
      return false;
    }
    boolean notify = false;
    notify |= !Objects.equals(this.command, command);
    this.command = command;
    notify |= !Objects.equals(this.version, version);
    this.version = version;
    Pattern verRe = Pattern.compile("python\\s+([0-9]+)", Pattern.CASE_INSENSITIVE);
    Matcher m1 = verRe.matcher(version);
    if (m1.find()) {
      final String pythonMajorVer = m1.group(1);
      notify |= !Objects.equals(this.majorVersion, Integer.valueOf(pythonMajorVer));
      this.majorVersion = Integer.valueOf(pythonMajorVer);
    }

    if (notify)
      notifyInfoChanged();
    return true;
  }

  public boolean isAvailable() {
    return !StringUtils.isNullOrWhitespace(command);
  }

  public String getCommand() {
    return command;
  }

  public String getVersion() {
    return version;
  }

  public int getMajorVersion() {
    return majorVersion;
  }

  public Map<PythonModule, Installed> getModules() {
    return Collections.unmodifiableMap(modules);
  }

  private boolean isMajorVersion(int majorVersion) {
    return majorVersion == this.majorVersion;
  }

  private static String tryPythonCommandVersion(String cmd) throws Exception {
    ProcessBuilder pb = new ProcessBuilder(cmd, "--version");
    pb.redirectErrorStream(true);

    Process pr;
    try {
      pr = pb.start();
    } catch (IOException ex) {
      throw new Exception("Could not start the python/python3 process.");
    }
    String version = null;
    try {
      // reading process output
      try (BufferedReader in = new BufferedReader(new InputStreamReader(pr.getInputStream()))) {
        Pattern pythonVersionRe = Pattern.compile("(python\\s+[0-9\\.]+)", Pattern.CASE_INSENSITIVE);
        String line;
        while ((line = in.readLine()) != null) {
          Matcher m = pythonVersionRe.matcher(line);
          if (m.find()) {
            version = m.group(1);
          }
        }
      }
      int exitCode = pr.waitFor();
      if (exitCode == 0) {
        return version;
      }
    } catch (InterruptedException ex) {
      throw new Exception("Error waiting for python/python3 process to finish.");
    }

    return null;
  }

  public boolean setPythonCommand(String command) throws Exception {
      return trySetPythonCommand(command);
  }

  /**
   * Checks that a registry location can be converted to {@link java.nio.file.Path}
   * via {@link Paths#get(String, String...)} method.
   */
  private boolean vetRegistryLocation(String loc) {
    try {
      Paths.get(loc);
    } catch (Exception ignored) {
      return false;
    }
    return true;
  }

  public void findPythonCommand() throws Exception {
    String[] commands = {"python", "python3"};

    // try to query the registry on Windows
    if (OsUtils.isWindows()) {
      final String[] roots = {"HKCU", "HKU", "HKLM", "HKCR", "HKCC"};
      final String[] locations = {
          "\\Software\\Python\\PythonCore"
      };
      List<String> potentialLocs = new ArrayList<>();
      for (String root : roots) {
        for (String loc : locations) {
          List<String> query = RegQuery.query(root + loc);
          potentialLocs.addAll(query.stream()
              .filter(this::vetRegistryLocation)
              .collect(Collectors.toList()));
        }
      }

      List<String> possiblePython3InstallPaths = potentialLocs.stream()
          .filter(loc -> Paths.get(loc).getFileName().toString().startsWith("3."))
          .sorted(Comparator.reverseOrder())
          .collect(Collectors.toList());
      for (String possiblePython3InstallPath : possiblePython3InstallPaths) {
        final List<String> qureyInstallPath;
        try {
          qureyInstallPath = RegQuery.query(possiblePython3InstallPath + "\\InstallPath", "");
        } catch (Exception ignored) {
          continue;
        }
        for (String installPath : qureyInstallPath) {
          for (String cmd : commands) {
            try {
              final String rVal = RegQuery.getTokenValue(RegQuery.TOKEN_REGSZ, installPath);
              final String pythonBinPath = Paths.get(rVal, cmd).toString();
              if (trySetPythonCommand(pythonBinPath))
                return;
            } catch (Exception ignored) {
              // on Windows the registry might be dirty, those paths don't mean much
            }
          }
        }
      }
    }


    // try the Python commands searching PATH env-var
    for(String cmd : commands) {
      if (trySetPythonCommand(cmd))
        return;
    }
  }

  /**
   * modify environment variables for Anaconda Python on Windows
   */
<<<<<<< HEAD
  public static void modifyEnvironmentVariablesForAnacondaPython(final ProcessBuilder pb) {
=======
  public static void modifyEnvironmentVariablesForPythonSubprocesses(final ProcessBuilder pb) {
>>>>>>> dd9ae8e2
    final String command = pb.command().get(0);
    if (Paths.get(command).isAbsolute() && OsUtils.isWindows()) {
      final String root = Paths.get(command).getParent().toString();
      final Map<String, String> env = pb.environment();
      env.put("Path", String.join(";",
          root,
<<<<<<< HEAD
=======
          // for Anaconda Python
>>>>>>> dd9ae8e2
          Paths.get(root, "Library\\mingw-w64\\bin").toString(),
          Paths.get(root, "Library\\usr\\bin").toString(),
          Paths.get(root, "Library\\bin").toString(),
          Paths.get(root, "Scripts").toString(),
          Paths.get(root, "bin").toString(),
<<<<<<< HEAD
=======
          // for Python programs invoking Java programs
          Paths.get(System.getProperty("java.home"), "bin").toString(),
>>>>>>> dd9ae8e2
          env.get("Path")));
    }
  }

  /**
   * Check if a specific package is installed in a python environment.
   *
   * @param module The name of one of the packages specified in {@code setup.py}
   *      {@code packages = [...]} array.
   * @return UNKNOWN if some errors occur while trying to start the interpreter.
   */
  public synchronized Installed checkModuleInstalled(PythonModule module) {
    Installed cached = modules.get(module);
    if (cached != null)
      return cached;

    if (command == null)
      throw new IllegalStateException("Call to checkModuleInstalled() before setPythonCommand()");

    Installed installed = Installed.UNKNOWN;
    ProcessBuilder pb = new ProcessBuilder(command,
            "-c", String.format(
                    "try:\n" +
                    "    import %s\n" +
                    "except ModuleNotFoundError:\n" +
                    "    print('ModuleNotFoundError')\n" +
                    "except ImportError:\n" +
                    "    print('Installed with ImportError')\n" +
                    "else:\n" +
                    "    print('Installed and imported with no error')",
            module.someImportName));
<<<<<<< HEAD
    modifyEnvironmentVariablesForAnacondaPython(pb);
=======
    modifyEnvironmentVariablesForPythonSubprocesses(pb);
>>>>>>> dd9ae8e2
    Process pr = null;
    try {
      pr = pb.start();
    } catch (IOException ex) {
      Logger.getLogger(PythonInfo.class.getName()).log(Level.SEVERE,
          "Could not start python " + module.installName + " check process", ex);
    }
    if (pr != null) {
      try (BufferedReader in = new BufferedReader(new InputStreamReader(pr.getInputStream()))) {
        String line;
        while ((line = in.readLine()) != null) {
          if ("Installed and imported with no error".equals(line))
            installed = Installed.YES;
          else if ("ModuleNotFoundError".equals(line))
            installed = Installed.NO;
          else if ("Installed with ImportError".equals(line))
            installed = Installed.INSTALLED_WITH_IMPORTERROR;
        }
      } catch (IOException ex) {
        Logger.getLogger(PythonInfo.class.getName()).log(Level.SEVERE,
            "Could not read python " + module.installName + " check output", ex);
      }
      try {
        pr.waitFor();
      } catch (InterruptedException ex) {
        Logger.getLogger(PythonInfo.class.getName()).log(Level.SEVERE,
            "Error while waiting for python " + module.installName + " check process to finish", ex);
      }
    }

    modules.put(module, installed);
    return installed;
  }


}
<|MERGE_RESOLUTION|>--- conflicted
+++ resolved
@@ -1,333 +1,319 @@
-/*
- * Copyright 2018 Dmitry Avtonomov.
- *
- * Licensed under the Apache License, Version 2.0 (the "License");
- * you may not use this file except in compliance with the License.
- * You may obtain a copy of the License at
- *
- *      http://www.apache.org/licenses/LICENSE-2.0
- *
- * Unless required by applicable law or agreed to in writing, software
- * distributed under the License is distributed on an "AS IS" BASIS,
- * WITHOUT WARRANTIES OR CONDITIONS OF ANY KIND, either express or implied.
- * See the License for the specific language governing permissions and
- * limitations under the License.
- */
-package umich.msfragger.util;
-
-import java.io.BufferedReader;
-import java.io.IOException;
-import java.io.InputStreamReader;
-import java.nio.file.Paths;
-import java.util.ArrayList;
-import java.util.Collections;
-import java.util.Comparator;
-import java.util.HashMap;
-import java.util.List;
-import java.util.Map;
-import java.util.Objects;
-import java.util.logging.Level;
-import java.util.logging.Logger;
-import java.util.regex.Matcher;
-import java.util.regex.Pattern;
-import java.util.stream.Collectors;
-import org.greenrobot.eventbus.EventBus;
-
-/**
- *
- * @author Dmitry Avtonomov
- */
-public class PythonInfo {
-  private static PythonInfo instance = new PythonInfo();
-  public static PythonInfo get() {
-    return instance;
-  }
-
-  private String command;
-  private String version;
-  private int majorVersion;
-  private Map<PythonModule, Installed> modules;
-
-  private PythonInfo() {
-    reset(false);
-  }
-
-  private void reset(boolean notify) {
-    final boolean unchanged = command == null && version == null && majorVersion == -1;
-    command = null;
-    version = null;
-    majorVersion = -1;
-    modules = new HashMap<>();
-    if (notify && !unchanged)
-      notifyInfoChanged();
-  }
-
-  private void notifyInfoChanged() {
-    EventBus.getDefault().postSticky(new MessageInfoChanged());
-  }
-
-  public static class MessageInfoChanged {
-  }
-
-  /**
-   * @param command The command to start python interpreter.
-   * @return If the provided command works.
-   */
-  private synchronized boolean trySetPythonCommand(String command) throws Exception {
-    String version = null;
-    try {
-      version = tryPythonCommandVersion(command);
-    } catch (Exception e) {
-      reset(true);
-      throw e;
-    }
-    if (version == null) {
-      reset(true);
-      return false;
-    }
-    boolean notify = false;
-    notify |= !Objects.equals(this.command, command);
-    this.command = command;
-    notify |= !Objects.equals(this.version, version);
-    this.version = version;
-    Pattern verRe = Pattern.compile("python\\s+([0-9]+)", Pattern.CASE_INSENSITIVE);
-    Matcher m1 = verRe.matcher(version);
-    if (m1.find()) {
-      final String pythonMajorVer = m1.group(1);
-      notify |= !Objects.equals(this.majorVersion, Integer.valueOf(pythonMajorVer));
-      this.majorVersion = Integer.valueOf(pythonMajorVer);
-    }
-
-    if (notify)
-      notifyInfoChanged();
-    return true;
-  }
-
-  public boolean isAvailable() {
-    return !StringUtils.isNullOrWhitespace(command);
-  }
-
-  public String getCommand() {
-    return command;
-  }
-
-  public String getVersion() {
-    return version;
-  }
-
-  public int getMajorVersion() {
-    return majorVersion;
-  }
-
-  public Map<PythonModule, Installed> getModules() {
-    return Collections.unmodifiableMap(modules);
-  }
-
-  private boolean isMajorVersion(int majorVersion) {
-    return majorVersion == this.majorVersion;
-  }
-
-  private static String tryPythonCommandVersion(String cmd) throws Exception {
-    ProcessBuilder pb = new ProcessBuilder(cmd, "--version");
-    pb.redirectErrorStream(true);
-
-    Process pr;
-    try {
-      pr = pb.start();
-    } catch (IOException ex) {
-      throw new Exception("Could not start the python/python3 process.");
-    }
-    String version = null;
-    try {
-      // reading process output
-      try (BufferedReader in = new BufferedReader(new InputStreamReader(pr.getInputStream()))) {
-        Pattern pythonVersionRe = Pattern.compile("(python\\s+[0-9\\.]+)", Pattern.CASE_INSENSITIVE);
-        String line;
-        while ((line = in.readLine()) != null) {
-          Matcher m = pythonVersionRe.matcher(line);
-          if (m.find()) {
-            version = m.group(1);
-          }
-        }
-      }
-      int exitCode = pr.waitFor();
-      if (exitCode == 0) {
-        return version;
-      }
-    } catch (InterruptedException ex) {
-      throw new Exception("Error waiting for python/python3 process to finish.");
-    }
-
-    return null;
-  }
-
-  public boolean setPythonCommand(String command) throws Exception {
-      return trySetPythonCommand(command);
-  }
-
-  /**
-   * Checks that a registry location can be converted to {@link java.nio.file.Path}
-   * via {@link Paths#get(String, String...)} method.
-   */
-  private boolean vetRegistryLocation(String loc) {
-    try {
-      Paths.get(loc);
-    } catch (Exception ignored) {
-      return false;
-    }
-    return true;
-  }
-
-  public void findPythonCommand() throws Exception {
-    String[] commands = {"python", "python3"};
-
-    // try to query the registry on Windows
-    if (OsUtils.isWindows()) {
-      final String[] roots = {"HKCU", "HKU", "HKLM", "HKCR", "HKCC"};
-      final String[] locations = {
-          "\\Software\\Python\\PythonCore"
-      };
-      List<String> potentialLocs = new ArrayList<>();
-      for (String root : roots) {
-        for (String loc : locations) {
-          List<String> query = RegQuery.query(root + loc);
-          potentialLocs.addAll(query.stream()
-              .filter(this::vetRegistryLocation)
-              .collect(Collectors.toList()));
-        }
-      }
-
-      List<String> possiblePython3InstallPaths = potentialLocs.stream()
-          .filter(loc -> Paths.get(loc).getFileName().toString().startsWith("3."))
-          .sorted(Comparator.reverseOrder())
-          .collect(Collectors.toList());
-      for (String possiblePython3InstallPath : possiblePython3InstallPaths) {
-        final List<String> qureyInstallPath;
-        try {
-          qureyInstallPath = RegQuery.query(possiblePython3InstallPath + "\\InstallPath", "");
-        } catch (Exception ignored) {
-          continue;
-        }
-        for (String installPath : qureyInstallPath) {
-          for (String cmd : commands) {
-            try {
-              final String rVal = RegQuery.getTokenValue(RegQuery.TOKEN_REGSZ, installPath);
-              final String pythonBinPath = Paths.get(rVal, cmd).toString();
-              if (trySetPythonCommand(pythonBinPath))
-                return;
-            } catch (Exception ignored) {
-              // on Windows the registry might be dirty, those paths don't mean much
-            }
-          }
-        }
-      }
-    }
-
-
-    // try the Python commands searching PATH env-var
-    for(String cmd : commands) {
-      if (trySetPythonCommand(cmd))
-        return;
-    }
-  }
-
-  /**
-   * modify environment variables for Anaconda Python on Windows
-   */
-<<<<<<< HEAD
-  public static void modifyEnvironmentVariablesForAnacondaPython(final ProcessBuilder pb) {
-=======
-  public static void modifyEnvironmentVariablesForPythonSubprocesses(final ProcessBuilder pb) {
->>>>>>> dd9ae8e2
-    final String command = pb.command().get(0);
-    if (Paths.get(command).isAbsolute() && OsUtils.isWindows()) {
-      final String root = Paths.get(command).getParent().toString();
-      final Map<String, String> env = pb.environment();
-      env.put("Path", String.join(";",
-          root,
-<<<<<<< HEAD
-=======
-          // for Anaconda Python
->>>>>>> dd9ae8e2
-          Paths.get(root, "Library\\mingw-w64\\bin").toString(),
-          Paths.get(root, "Library\\usr\\bin").toString(),
-          Paths.get(root, "Library\\bin").toString(),
-          Paths.get(root, "Scripts").toString(),
-          Paths.get(root, "bin").toString(),
-<<<<<<< HEAD
-=======
-          // for Python programs invoking Java programs
-          Paths.get(System.getProperty("java.home"), "bin").toString(),
->>>>>>> dd9ae8e2
-          env.get("Path")));
-    }
-  }
-
-  /**
-   * Check if a specific package is installed in a python environment.
-   *
-   * @param module The name of one of the packages specified in {@code setup.py}
-   *      {@code packages = [...]} array.
-   * @return UNKNOWN if some errors occur while trying to start the interpreter.
-   */
-  public synchronized Installed checkModuleInstalled(PythonModule module) {
-    Installed cached = modules.get(module);
-    if (cached != null)
-      return cached;
-
-    if (command == null)
-      throw new IllegalStateException("Call to checkModuleInstalled() before setPythonCommand()");
-
-    Installed installed = Installed.UNKNOWN;
-    ProcessBuilder pb = new ProcessBuilder(command,
-            "-c", String.format(
-                    "try:\n" +
-                    "    import %s\n" +
-                    "except ModuleNotFoundError:\n" +
-                    "    print('ModuleNotFoundError')\n" +
-                    "except ImportError:\n" +
-                    "    print('Installed with ImportError')\n" +
-                    "else:\n" +
-                    "    print('Installed and imported with no error')",
-            module.someImportName));
-<<<<<<< HEAD
-    modifyEnvironmentVariablesForAnacondaPython(pb);
-=======
-    modifyEnvironmentVariablesForPythonSubprocesses(pb);
->>>>>>> dd9ae8e2
-    Process pr = null;
-    try {
-      pr = pb.start();
-    } catch (IOException ex) {
-      Logger.getLogger(PythonInfo.class.getName()).log(Level.SEVERE,
-          "Could not start python " + module.installName + " check process", ex);
-    }
-    if (pr != null) {
-      try (BufferedReader in = new BufferedReader(new InputStreamReader(pr.getInputStream()))) {
-        String line;
-        while ((line = in.readLine()) != null) {
-          if ("Installed and imported with no error".equals(line))
-            installed = Installed.YES;
-          else if ("ModuleNotFoundError".equals(line))
-            installed = Installed.NO;
-          else if ("Installed with ImportError".equals(line))
-            installed = Installed.INSTALLED_WITH_IMPORTERROR;
-        }
-      } catch (IOException ex) {
-        Logger.getLogger(PythonInfo.class.getName()).log(Level.SEVERE,
-            "Could not read python " + module.installName + " check output", ex);
-      }
-      try {
-        pr.waitFor();
-      } catch (InterruptedException ex) {
-        Logger.getLogger(PythonInfo.class.getName()).log(Level.SEVERE,
-            "Error while waiting for python " + module.installName + " check process to finish", ex);
-      }
-    }
-
-    modules.put(module, installed);
-    return installed;
-  }
-
-
-}
+/*
+ * Copyright 2018 Dmitry Avtonomov.
+ *
+ * Licensed under the Apache License, Version 2.0 (the "License");
+ * you may not use this file except in compliance with the License.
+ * You may obtain a copy of the License at
+ *
+ *      http://www.apache.org/licenses/LICENSE-2.0
+ *
+ * Unless required by applicable law or agreed to in writing, software
+ * distributed under the License is distributed on an "AS IS" BASIS,
+ * WITHOUT WARRANTIES OR CONDITIONS OF ANY KIND, either express or implied.
+ * See the License for the specific language governing permissions and
+ * limitations under the License.
+ */
+package umich.msfragger.util;
+
+import java.io.BufferedReader;
+import java.io.IOException;
+import java.io.InputStreamReader;
+import java.nio.file.Paths;
+import java.util.ArrayList;
+import java.util.Collections;
+import java.util.Comparator;
+import java.util.HashMap;
+import java.util.List;
+import java.util.Map;
+import java.util.Objects;
+import java.util.logging.Level;
+import java.util.logging.Logger;
+import java.util.regex.Matcher;
+import java.util.regex.Pattern;
+import java.util.stream.Collectors;
+import org.greenrobot.eventbus.EventBus;
+
+/**
+ *
+ * @author Dmitry Avtonomov
+ */
+public class PythonInfo {
+  private static PythonInfo instance = new PythonInfo();
+  public static PythonInfo get() {
+    return instance;
+  }
+
+  private String command;
+  private String version;
+  private int majorVersion;
+  private Map<PythonModule, Installed> modules;
+
+  private PythonInfo() {
+    reset(false);
+  }
+
+  private void reset(boolean notify) {
+    final boolean unchanged = command == null && version == null && majorVersion == -1;
+    command = null;
+    version = null;
+    majorVersion = -1;
+    modules = new HashMap<>();
+    if (notify && !unchanged)
+      notifyInfoChanged();
+  }
+
+  private void notifyInfoChanged() {
+    EventBus.getDefault().postSticky(new MessageInfoChanged());
+  }
+
+  public static class MessageInfoChanged {
+  }
+
+  /**
+   * @param command The command to start python interpreter.
+   * @return If the provided command works.
+   */
+  private synchronized boolean trySetPythonCommand(String command) throws Exception {
+    String version = null;
+    try {
+      version = tryPythonCommandVersion(command);
+    } catch (Exception e) {
+      reset(true);
+      throw e;
+    }
+    if (version == null) {
+      reset(true);
+      return false;
+    }
+    boolean notify = false;
+    notify |= !Objects.equals(this.command, command);
+    this.command = command;
+    notify |= !Objects.equals(this.version, version);
+    this.version = version;
+    Pattern verRe = Pattern.compile("python\\s+([0-9]+)", Pattern.CASE_INSENSITIVE);
+    Matcher m1 = verRe.matcher(version);
+    if (m1.find()) {
+      final String pythonMajorVer = m1.group(1);
+      notify |= !Objects.equals(this.majorVersion, Integer.valueOf(pythonMajorVer));
+      this.majorVersion = Integer.valueOf(pythonMajorVer);
+    }
+
+    if (notify)
+      notifyInfoChanged();
+    return true;
+  }
+
+  public boolean isAvailable() {
+    return !StringUtils.isNullOrWhitespace(command);
+  }
+
+  public String getCommand() {
+    return command;
+  }
+
+  public String getVersion() {
+    return version;
+  }
+
+  public int getMajorVersion() {
+    return majorVersion;
+  }
+
+  public Map<PythonModule, Installed> getModules() {
+    return Collections.unmodifiableMap(modules);
+  }
+
+  private boolean isMajorVersion(int majorVersion) {
+    return majorVersion == this.majorVersion;
+  }
+
+  private static String tryPythonCommandVersion(String cmd) throws Exception {
+    ProcessBuilder pb = new ProcessBuilder(cmd, "--version");
+    pb.redirectErrorStream(true);
+
+    Process pr;
+    try {
+      pr = pb.start();
+    } catch (IOException ex) {
+      throw new Exception("Could not start the python/python3 process.");
+    }
+    String version = null;
+    try {
+      // reading process output
+      try (BufferedReader in = new BufferedReader(new InputStreamReader(pr.getInputStream()))) {
+        Pattern pythonVersionRe = Pattern.compile("(python\\s+[0-9\\.]+)", Pattern.CASE_INSENSITIVE);
+        String line;
+        while ((line = in.readLine()) != null) {
+          Matcher m = pythonVersionRe.matcher(line);
+          if (m.find()) {
+            version = m.group(1);
+          }
+        }
+      }
+      int exitCode = pr.waitFor();
+      if (exitCode == 0) {
+        return version;
+      }
+    } catch (InterruptedException ex) {
+      throw new Exception("Error waiting for python/python3 process to finish.");
+    }
+
+    return null;
+  }
+
+  public boolean setPythonCommand(String command) throws Exception {
+      return trySetPythonCommand(command);
+  }
+
+  /**
+   * Checks that a registry location can be converted to {@link java.nio.file.Path}
+   * via {@link Paths#get(String, String...)} method.
+   */
+  private boolean vetRegistryLocation(String loc) {
+    try {
+      Paths.get(loc);
+    } catch (Exception ignored) {
+      return false;
+    }
+    return true;
+  }
+
+  public void findPythonCommand() throws Exception {
+    String[] commands = {"python", "python3"};
+
+    // try to query the registry on Windows
+    if (OsUtils.isWindows()) {
+      final String[] roots = {"HKCU", "HKU", "HKLM", "HKCR", "HKCC"};
+      final String[] locations = {
+          "\\Software\\Python\\PythonCore"
+      };
+      List<String> potentialLocs = new ArrayList<>();
+      for (String root : roots) {
+        for (String loc : locations) {
+          List<String> query = RegQuery.query(root + loc);
+          potentialLocs.addAll(query.stream()
+              .filter(this::vetRegistryLocation)
+              .collect(Collectors.toList()));
+        }
+      }
+
+      List<String> possiblePython3InstallPaths = potentialLocs.stream()
+          .filter(loc -> Paths.get(loc).getFileName().toString().startsWith("3."))
+          .sorted(Comparator.reverseOrder())
+          .collect(Collectors.toList());
+      for (String possiblePython3InstallPath : possiblePython3InstallPaths) {
+        final List<String> qureyInstallPath;
+        try {
+          qureyInstallPath = RegQuery.query(possiblePython3InstallPath + "\\InstallPath", "");
+        } catch (Exception ignored) {
+          continue;
+        }
+        for (String installPath : qureyInstallPath) {
+          for (String cmd : commands) {
+            try {
+              final String rVal = RegQuery.getTokenValue(RegQuery.TOKEN_REGSZ, installPath);
+              final String pythonBinPath = Paths.get(rVal, cmd).toString();
+              if (trySetPythonCommand(pythonBinPath))
+                return;
+            } catch (Exception ignored) {
+              // on Windows the registry might be dirty, those paths don't mean much
+            }
+          }
+        }
+      }
+    }
+
+
+    // try the Python commands searching PATH env-var
+    for(String cmd : commands) {
+      if (trySetPythonCommand(cmd))
+        return;
+    }
+  }
+
+  /**
+   * modify environment variables for Anaconda Python on Windows
+   */
+  public static void modifyEnvironmentVariablesForPythonSubprocesses(final ProcessBuilder pb) {
+    final String command = pb.command().get(0);
+    if (Paths.get(command).isAbsolute() && OsUtils.isWindows()) {
+      final String root = Paths.get(command).getParent().toString();
+      final Map<String, String> env = pb.environment();
+      env.put("Path", String.join(";",
+          root,
+          // for Anaconda Python
+          Paths.get(root, "Library\\mingw-w64\\bin").toString(),
+          Paths.get(root, "Library\\usr\\bin").toString(),
+          Paths.get(root, "Library\\bin").toString(),
+          Paths.get(root, "Scripts").toString(),
+          Paths.get(root, "bin").toString(),
+          // for Python programs invoking Java programs
+          Paths.get(System.getProperty("java.home"), "bin").toString(),
+          env.get("Path")));
+    }
+  }
+
+  /**
+   * Check if a specific package is installed in a python environment.
+   *
+   * @param module The name of one of the packages specified in {@code setup.py}
+   *      {@code packages = [...]} array.
+   * @return UNKNOWN if some errors occur while trying to start the interpreter.
+   */
+  public synchronized Installed checkModuleInstalled(PythonModule module) {
+    Installed cached = modules.get(module);
+    if (cached != null)
+      return cached;
+
+    if (command == null)
+      throw new IllegalStateException("Call to checkModuleInstalled() before setPythonCommand()");
+
+    Installed installed = Installed.UNKNOWN;
+    ProcessBuilder pb = new ProcessBuilder(command,
+            "-c", String.format(
+                    "try:\n" +
+                    "    import %s\n" +
+                    "except ModuleNotFoundError:\n" +
+                    "    print('ModuleNotFoundError')\n" +
+                    "except ImportError:\n" +
+                    "    print('Installed with ImportError')\n" +
+                    "else:\n" +
+                    "    print('Installed and imported with no error')",
+            module.someImportName));
+    modifyEnvironmentVariablesForPythonSubprocesses(pb);
+    Process pr = null;
+    try {
+      pr = pb.start();
+    } catch (IOException ex) {
+      Logger.getLogger(PythonInfo.class.getName()).log(Level.SEVERE,
+          "Could not start python " + module.installName + " check process", ex);
+    }
+    if (pr != null) {
+      try (BufferedReader in = new BufferedReader(new InputStreamReader(pr.getInputStream()))) {
+        String line;
+        while ((line = in.readLine()) != null) {
+          if ("Installed and imported with no error".equals(line))
+            installed = Installed.YES;
+          else if ("ModuleNotFoundError".equals(line))
+            installed = Installed.NO;
+          else if ("Installed with ImportError".equals(line))
+            installed = Installed.INSTALLED_WITH_IMPORTERROR;
+        }
+      } catch (IOException ex) {
+        Logger.getLogger(PythonInfo.class.getName()).log(Level.SEVERE,
+            "Could not read python " + module.installName + " check output", ex);
+      }
+      try {
+        pr.waitFor();
+      } catch (InterruptedException ex) {
+        Logger.getLogger(PythonInfo.class.getName()).log(Level.SEVERE,
+            "Error while waiting for python " + module.installName + " check process to finish", ex);
+      }
+    }
+
+    modules.put(module, installed);
+    return installed;
+  }
+
+
+}