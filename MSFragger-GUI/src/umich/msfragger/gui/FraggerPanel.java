--- conflicted
+++ resolved
@@ -1,2058 +1,2038 @@
-/* 
- * Copyright (C) 2018 Dmitry Avtonomov
- *
- * This program is free software: you can redistribute it and/or modify
- * it under the terms of the GNU General Public License as published by
- * the Free Software Foundation, either version 3 of the License, or
- * (at your option) any later version.
- *
- * This program is distributed in the hope that it will be useful,
- * but WITHOUT ANY WARRANTY; without even the implied warranty of
- * MERCHANTABILITY or FITNESS FOR A PARTICULAR PURPOSE.  See the
- * GNU General Public License for more details.
- *
- * You should have received a copy of the GNU General Public License
- * along with this program.  If not, see <http://www.gnu.org/licenses/>.
- */
-package umich.msfragger.gui;
-
-import static umich.msfragger.gui.MsfraggerGuiFrame.DEFAULT_TYPE;
-
-import java.awt.Component;
-import java.awt.Container;
-import java.io.File;
-import java.io.FileInputStream;
-import java.io.FileOutputStream;
-import java.io.IOException;
-import java.lang.ref.WeakReference;
-import java.nio.file.Files;
-import java.nio.file.Path;
-import java.nio.file.Paths;
-import java.util.List;
-import java.util.Locale;
-import java.util.regex.Matcher;
-import javax.swing.ComboBoxModel;
-import javax.swing.DefaultComboBoxModel;
-import javax.swing.JCheckBox;
-import javax.swing.JComponent;
-import javax.swing.JFileChooser;
-import javax.swing.JOptionPane;
-import javax.swing.JSpinner;
-import javax.swing.JTable;
-import javax.swing.SwingUtilities;
-import javax.swing.filechooser.FileNameExtensionFilter;
-import javax.swing.table.TableModel;
-import javax.swing.text.AttributeSet;
-import javax.swing.text.BadLocationException;
-import javax.swing.text.DocumentFilter;
-import javax.swing.text.PlainDocument;
-import net.java.balloontip.BalloonTip;
-import org.greenrobot.eventbus.EventBus;
-import org.greenrobot.eventbus.Subscribe;
-import umich.msfragger.gui.api.SearchTypeProp;
-import umich.msfragger.gui.renderers.TableCellDoubleRenderer;
-import umich.msfragger.messages.MessageSearchType;
-import umich.msfragger.messages.MessageShiftedIonsEnablement;
-import umich.msfragger.params.ThisAppProps;
-import umich.msfragger.params.enums.CleavageType;
-import umich.msfragger.params.enums.FraggerOutputType;
-import umich.msfragger.params.enums.FraggerPrecursorMassMode;
-import umich.msfragger.params.enums.MassTolUnits;
-import umich.msfragger.params.enums.MsLevel;
-import umich.msfragger.params.fragger.Mod;
-import umich.msfragger.params.fragger.MsfraggerParams;
-import umich.msfragger.util.DocumentFilters;
-import umich.msfragger.util.StringUtils;
-import umich.msfragger.util.SwingUtils;
-/**
- *
- * @author Dmitry Avtonomov
- */
-public class FraggerPanel extends javax.swing.JPanel {
-
-    private static final long serialVersionUID = 1L;
-
-    public static final String PROP_FILECHOOSER_LAST_PATH = "msfragger.filechooser.path";
-    
-    private MsfraggerParams params;
-    private static final String[] TABLE_VAR_MODS_COL_NAMES = {"Enabled", "Site (editable)", "Mass Delta (editable)"};
-    private ModificationsTableModel tableModelVarMods;
-    private static final String[] TABLE_ADD_MODS_COL_NAMES = {"Enabled", "Site", "Mass Delta (editable)"};
-    private ModificationsTableModel tableModelAddMods;
-    
-    public static FileNameExtensionFilter fileNameExtensionFilter = new FileNameExtensionFilter("LCMS files (mzML/mzXML/mgf)", "mzml", "mzxml", "mgf");
-    
-    private BalloonTip dbPathTip = null;
-    WeakReference<MsfraggerGuiFrame> frame = null;
-    
-    int stateDbSlicing = 1;
-    
-    /**
-     * Creates new form FraggerPanel
-     * @param frame The frame this panel is added to. This is just a kludge as
-     * the whole application is just one large mess of a java swing form.
-     */
-    public FraggerPanel(MsfraggerGuiFrame frame) {
-        this.frame = new WeakReference<>(frame);
-        this.setLocale(frame.getLocale());
-        
-        initComponents();
-        initMore();
-    }
-
-    private void initMore() {
-        
-        updateRowHeights(tableVarMods);
-        tableVarMods.setDefaultRenderer(Double.class, new TableCellDoubleRenderer());
-        tableVarMods.setFillsViewportHeight(true);
-        SwingUtilities.invokeLater(new Runnable() {
-            @Override
-            public void run() {
-                tableVarMods.getColumnModel().getColumn(0).setMaxWidth(150);
-                tableVarMods.getColumnModel().getColumn(0).setMinWidth(20);
-                tableVarMods.getColumnModel().getColumn(0).setPreferredWidth(50);
-            }
-        });
-        tableAdditionalMods.setDefaultRenderer(Double.class, new TableCellDoubleRenderer());
-        tableAdditionalMods.setFillsViewportHeight(true);
-        SwingUtilities.invokeLater(new Runnable() {
-            @Override
-            public void run() {
-                tableAdditionalMods.getColumnModel().getColumn(0).setMaxWidth(150);
-                tableAdditionalMods.getColumnModel().getColumn(0).setMinWidth(20);
-                tableAdditionalMods.getColumnModel().getColumn(0).setPreferredWidth(50);
-            }
-        });
-        
-        params = new MsfraggerParams();
-        try {
-            params.load();
-            fillFormFromParams(params);
-            
-        } catch (Exception e) {
-            // something went wrong when loading defaults from the temp storage
-            String message = String.format(Locale.ROOT, "Could not load previously stored "
-                    + "parameters while creating MSFragger panel.\n\n"
-                    + "Load defaults instead?\n\n"
-                    + "If you choose to load defaults you might also want to click\n"
-                    + "the 'Load defaults..' button on the Config panel to make sure\n"
-                    + "that other panels are in synch with all the correct options.\n\n"
-                    + "If you choose cancel, some parts of the MSFragger panel might not\n"
-                    + "be pre-populated with data.");
-            String[] options = {"Cancel", "Load defaults for Closed", "Load defaults of Open"};
-            int result = JOptionPane.showOptionDialog(this, message, "Reset to defautls", 
-                        JOptionPane.DEFAULT_OPTION, JOptionPane.QUESTION_MESSAGE, null, options, options[0]);
-            switch (result) {
-                case 1:
-                    params.clear();
-                    params.loadDefaultsClosedSearch();
-                    fillFormFromParams(params);
-                    break;
-                case 2:
-                    params.clear();
-                    params.loadDefaultsOpenSearch();
-                    fillFormFromParams(params);
-                    break;
-            }
-        }
-        
-        EventBus.getDefault().register(this);
-    }
-    
-    public int getNumSlices() {
-        return (Integer)spinnerSlices.getValue();
-    }
-    
-    public String getFastaPath() {
-        MsfraggerGuiFrame f = frame.get();
-        if (f == null)
-            throw new IllegalStateException("getFastaPath() called while not attached to an MsfraggerGuiFrame.");
-        return f.getFastaPath();
-    }
-    
-    public int getRamGb() {
-        return (Integer)spinnerFraggerRam.getValue();
-    }
-    
-    public int getThreads() {
-        return (Integer)spinnerFraggerThreads.getValue();
-    }
-    
-    public String getOutputFileExt() {
-        return getOutputType().getExtension();
-    }
-    
-    public FraggerOutputType getOutputType() {
-        String val = comboFraggerOutputType.getItemAt(comboFraggerOutputType.getSelectedIndex());
-        return FraggerOutputType.valueOf(val);
-    }
-    
-    private void fillFormFromParams(MsfraggerParams params) {
-        
-        // just skip the fasta file, it's handled separately now
-//        MsfraggerGuiFrame f = frame.get();
-//        if (f == null)
-//            throw new IllegalStateException("fillFormFromParams() called while not attached to an MsfraggerGuiFrame.");
-//        f.setFastaPath(params.getDatabaseName());
-//        validateFraggerDbPath();
-        clearFormTables();
-        
-        
-        int ram = params.getFragpipeRam();
-        spinnerFraggerRam.setValue(ram);
-        spinnerFraggerThreads.setValue(params.getNumThreads());
-        
-        
-        comboPrecursorMassTol.setSelectedItem(params.getPrecursorMassUnits().toString());
-        Double precursorMassLower = params.getPrecursorMassLower();
-        Double precursorMassUpper = params.getPrecursorMassUpper();
-        boolean bothTolPresent = precursorMassLower != null && precursorMassUpper != null;
-        if (!bothTolPresent) {
-          throw new IllegalStateException("MSFragger option precursor_mass_tolerance has been replaced by precursor_mass_lower, precursor_mass_upper");
-        }
-        if (Double.compare(precursorMassLower, precursorMassUpper) == 0) {
-          // safety net for cases when both tolerances are the same
-          precursorMassLower = Math.abs(precursorMassLower) * -1;
-          precursorMassUpper = Math.abs(precursorMassUpper);
-        }
-        if (precursorMassLower > precursorMassUpper) {
-          throw new IllegalStateException("MSFragger precursor_mass_lower can't be higher than precursor_mass_upper");
-        }
-        spinnerPrecursorMassTolLo.setValue(precursorMassLower);
-        spinnerPrecursorMassTolHi.setValue(precursorMassUpper);
-        
-        comboPrecursorTrueTol.setSelectedItem(params.getPrecursorTrueUnits().toString());
-        spinnerPrecursorTrueTol.setValue(params.getPrecursorTrueTolerance());
-        
-        comboFragMassTol.setSelectedItem(params.getFragmentMassUnits().toString());
-        spinnerFragMassTol.setValue(params.getFragmentMassTolerance());
-        
-        comboFraggerOutputType.setSelectedItem(params.getOutputFormat().toString());
-        spinnerReportTopN.setValue(params.getOutputReportTopN());
-        spinnerOutputMaxExpect.setValue(params.getOutputMaxExpect());
-        
-        textIsotopeError.setText(params.getIsotopeError());
-        textMassOffsets.setText(params.getMassOffsets());
-        comboPrecursorMode.setSelectedItem(params.getPrecursorMassMode().name());
-        spinnerPrecursorChargeLo.setValue(params.getPrecursorCharge()[0]);
-        spinnerPrecursorChargeHi.setValue(params.getPrecursorCharge()[1]);
-        checkOverrideCharge.setSelected(params.getOverrideCharge());
-
-        checkShiftedIons.setSelected(params.getShiftedIons());
-        double[] range = params.getShiftedIonsExcludeRanges();
-        if (range != null) {
-          textShiftedIons.setText(String.format("(%.1f,%.1f)", range[0], range[1]));
-        }
-        
-        textEnzymeName.setText(params.getSearchEnzymeName());
-        textCutAfter.setText(params.getSearchEnzymeCutAfter());
-        textButNotAfter.setText(params.getSearchEnzymeButNotAfter());
-        
-        comboCleavage.setSelectedItem(params.getNumEnzymeTermini().toString());
-        spinnerMissedCleavages.setValue(params.getAllowedMissedCleavage());
-        checkClipNTerm.setSelected(params.getClipNTermM());
-        
-        spinnerDigestLenMin.setValue(params.getDigestMinLength());
-        spinnerDigestLenMax.setValue(params.getDigestMaxLength());
-        spinnerDigestMassMin.setValue(params.getDigestMassRange()[0]);
-        spinnerDigestMassMax.setValue(params.getDigestMassRange()[1]);
-        spinnerMaxFragCharge.setValue(params.getMaxFragmentCharge());
-        
-        spinnerMinPeaks.setValue(params.getMinimumPeaks());
-        spinnerUseTopNPeaks.setValue(params.getUseTopNPeaks());
-        spinnerMinFragsModelling.setValue(params.getMinFragmentsModelling());
-        spinnerMinMatchedFrags.setValue(params.getMinMatchedFragments());
-        spinnerMinRatio.setValue(params.getMinimumRatio());
-        spinnerClearMzRangeMin.setValue(params.getClearMzRange()[0]);
-        spinnerClearMzRangeMax.setValue(params.getClearMzRange()[1]);
-        
-//        checkZeroBinAcceptExpect.setSelected(params.getZeroBinAcceptExpect());
-//        checkZeroBinMultiplyExpect.setSelected(params.getZeroBinMultExpect());
-//        checkTrackZeroTopN.setSelected(params.getTrackZeroTopN());
-//        checkAddTopNComplementary.setSelected(params.getAddTopNComplementary());
-        spinnerZeroBinAcceptExpect.setValue(params.getZeroBinAcceptExpect());
-        spinnerZeroBinMultiplyExpect.setValue(params.getZeroBinMultExpect());
-        spinnerTrackZeroTopN.setValue(params.getTrackZeroTopN());
-        spinnerAddTopNComplementary.setValue(params.getAddTopNComplementary());
-        
-        checkMultipleVarMods.setSelected(params.getAllowMultipleVariableModsOnResidue());
-        spinnerMaxVarModsPerMod.setValue(params.getMaxVariableModsPerMod());
-        spinnerMaxCombos.setValue(params.getMaxVariableModsCombinations());
-        
-        // variable modifications
-        Object[][] varModsData = new Object[MsfraggerParams.VAR_MOD_COUNT_MAX][3];
-        // set defaults for all fields
-        for (int i = 0; i < MsfraggerParams.VAR_MOD_COUNT_MAX; i++) {
-            varModsData[i][0] = false;
-            varModsData[i][1] = null;
-            varModsData[i][2] = null;
-        }
-        // fill in the actual variable mod data
-        List<Mod> varMods = params.getVariableMods();
-        boolean hasIllegalSeq = false;
-        for (int i = 0; i < varMods.size(); i++) {
-            Mod m = varMods.get(i);
-            varModsData[i][0] = m.isEnabled;
-            varModsData[i][1] = m.sites;
-            if (m.sites != null && m.sites.contains("[*")) {
-                hasIllegalSeq = true;
-            }
-            varModsData[i][2] = m.massDelta;
-        }
-        tableModelVarMods.setDataVector(varModsData, TABLE_VAR_MODS_COL_NAMES);
-        
-        // fixed modifications
-        Object[][] addModsData = new Object[MsfraggerParams.ADDON_NAMES.length][3];
-        for (int i = 0; i < MsfraggerParams.ADDON_NAMES.length; i++) {
-            addModsData[i][0] = false;
-            addModsData[i][1] = null;
-            addModsData[i][2] = null;
-        }
-        List<Mod> addMods = params.getAdditionalMods();
-        for (int i = 0; i < addMods.size(); i++) {
-            Mod m = addMods.get(i);
-            addModsData[i][0] = m.isEnabled;
-            addModsData[i][1] = m.sites;
-            addModsData[i][2] = m.massDelta;
-        }
-        tableModelAddMods.setDataVector(addModsData, TABLE_ADD_MODS_COL_NAMES);
-        
-        if (hasIllegalSeq) {
-            String msg = "When populating the form we've noticed that variable modifications\n"
-                    + "table contains the site specification '[*'. This is likely a carryover\n"
-                    + "from older versions of Fragger parameters. Newer versions of MSFragger\n"
-                    + "use '[^' to mark N-terminal modifications for improved compatibility\n"
-                    + "with downstream tools.\n\n"
-                    + "We suggest reloading default values.\n\n"
-                    + "You can fix it yourself in the variable modifications table "
-                    + "later if you'd like.";
-            String[] options = {"Cancel", "Load defaults for Closed", "Load defaults of Open"};
-                int result = JOptionPane.showOptionDialog(this, msg, "Reset to defautls", 
-                        JOptionPane.DEFAULT_OPTION, JOptionPane.QUESTION_MESSAGE, null, options, options[0]);
-            switch (result) {
-                case 1:
-                    loadDefaults(SearchTypeProp.closed);
-                    break;
-                case 2:
-                    loadDefaults(SearchTypeProp.open);
-                    break;
-            }
-        }
-    }
-    
-    public MsfraggerParams collectParams() throws IOException {
-        MsfraggerParams p = new MsfraggerParams();
-        p.loadDefaultsOpenSearch();
-        fillParamsFromForm(p);
-        return p;
-    }
-    
-    private void fillParamsFromForm(MsfraggerParams params) throws IOException {
-        MsfraggerGuiFrame f = frame.get();
-        if (f == null)
-            throw new IllegalStateException("fillFormFromParams() called while not attached to an MsfraggerGuiFrame.");
-        
-        params.setDatabaseName(f.getFastaPath());
-        Integer ram = (Integer)spinnerFraggerRam.getValue();
-        params.setFragpipeRam(ram);
-        params.setNumThreads(utilSpinnerValue(spinnerFraggerThreads, Integer.class));
-        
-        params.setPrecursorMassUnits(MassTolUnits.valueOf(comboPrecursorMassTol.getItemAt(comboPrecursorMassTol.getSelectedIndex())));
-        params.setPrecursorMassLower((Double)spinnerPrecursorMassTolLo.getValue());
-        params.setPrecursorMassUpper((Double)spinnerPrecursorMassTolHi.getValue());
-        
-        params.setPrecursorTrueUnits(MassTolUnits.valueOf(comboPrecursorTrueTol.getItemAt(comboPrecursorTrueTol.getSelectedIndex())));
-        params.setPrecursorTrueTolerance((Double)spinnerPrecursorTrueTol.getValue());
-        
-        params.setFragmentMassUnits(MassTolUnits.valueOf(comboFragMassTol.getItemAt(comboFragMassTol.getSelectedIndex())));
-        params.setFragmentMassTolerance((Double)spinnerFragMassTol.getValue());
-        
-        //params.setOutputFileExtension(textOutputFileExt.getText());
-        FraggerOutputType outputType = getOutputType();
-        params.setOutputFileExtension(outputType.getExtension());
-        params.setOutputFormat(outputType);
-        params.setOutputReportTopN((Integer)spinnerReportTopN.getValue());
-        params.setOutputMaxExpect((Double)spinnerOutputMaxExpect.getValue());
-        
-        params.setIsotopeError(textIsotopeError.getText());
-        params.setMassOffsets(textMassOffsets.getText());
-        params.setPrecursorMassMode(FraggerPrecursorMassMode.valueOf(comboPrecursorMode.getItemAt(comboPrecursorMode.getSelectedIndex())));
-        
-        int zLo = (Integer)spinnerPrecursorChargeLo.getValue();
-        int zHi = (Integer)spinnerPrecursorChargeHi.getValue();
-        params.setPrecursorCharge(new int[] {zLo, zHi});
-        params.setOverrideCharge(checkOverrideCharge.isSelected());
-        
-        params.setSearchEnzymeName(textEnzymeName.getText());
-        params.setSearchEnzymeCutAfter(textCutAfter.getText());
-        params.setSearchEnzymeButNotAfter(textButNotAfter.getText());
-        
-        params.setNumEnzymeTermini(CleavageType.valueOf(comboCleavage.getItemAt(comboCleavage.getSelectedIndex())));
-        params.setAllowedMissedCleavage((Integer)spinnerMissedCleavages.getValue());
-        params.setClipNTermM(checkClipNTerm.isSelected());
-        
-        params.setDigestMinLength((Integer)spinnerDigestLenMin.getValue());
-        params.setDigestMaxLength((Integer)spinnerDigestLenMax.getValue());
-        
-        double massLo = (Double)spinnerDigestMassMin.getValue();
-        double massHi = (Double)spinnerDigestMassMax.getValue();
-        params.setDigestMassRange(new double[] {massLo, massHi});
-        params.setMaxFragmentCharge((Integer)spinnerMaxFragCharge.getValue());
-
-        final boolean isShiftedIons = SwingUtils.isEnabledAndChecked(checkShiftedIons);
-        params.setShiftedIons(isShiftedIons);
-        if (isShiftedIons) {
-          final Matcher m = MsfraggerParams.reShiftedIonsExclusionRange.matcher(textShiftedIons.getText().trim());
-          if (!m.find()) {
-            throw new IOException("Shifted ions exclude ranges string invalid format");
-          }
-          final double[] range = new double[2];
-          range[0] = Double.parseDouble(m.group("v1"));
-          range[1] = Double.parseDouble(m.group("v2"));
-          params.setShiftedIonsExcludeRanges(range);
-        }
-
-
-        params.setMinimumPeaks(utilSpinnerValue(spinnerMinPeaks, Integer.class));
-        params.setUseTopNPeaks((Integer)spinnerUseTopNPeaks.getValue());
-        
-        params.setMinFragmentsModelling((Integer)spinnerMinFragsModelling.getValue());
-        params.setMinMatchedFragments((Integer)spinnerMinMatchedFrags.getValue());
-        params.setMinimumRatio((Double)spinnerMinRatio.getValue());
-        
-        double clearMzLo = (Double)spinnerClearMzRangeMin.getValue();
-        double clearMzHi = (Double)spinnerClearMzRangeMax.getValue();
-        params.setClearMzRange(new double[] {clearMzLo, clearMzHi});
-        
-//        params.setZeroBinAcceptExpect(checkZeroBinAcceptExpect.isSelected());
-//        params.setZeroBinMultExpect(checkZeroBinMultiplyExpect.isSelected());
-//        params.setTrackZeroTopN(checkTrackZeroTopN.isSelected());
-//        params.setAddTopNComplementary(checkAddTopNComplementary.isSelected());
-        params.setTrackZeroTopN((Integer)spinnerTrackZeroTopN.getValue());
-        params.setZeroBinAcceptExpect((Double)spinnerZeroBinAcceptExpect.getValue());
-        params.setZeroBinMultExpect((Double)spinnerZeroBinMultiplyExpect.getValue());
-        params.setAddTopNComplementary((Integer)spinnerAddTopNComplementary.getValue());
-        
-        params.setAllowMultipleVariableModsOnResidue(checkMultipleVarMods.isSelected());
-        params.setMaxVariableModsPerMod((Integer)spinnerMaxVarModsPerMod.getValue());
-        params.setMaxVariableModsCombinations((Integer)spinnerMaxCombos.getValue());
-        
-        List<Mod> modsVar = tableModelVarMods.getModifications();
-        params.setVariableMods(modsVar);
-        
-        List<Mod> modsAdd = tableModelAddMods.getModifications();
-        params.setAdditionalMods(modsAdd);
-    }
-    
-    private<T> T utilSpinnerValue(JSpinner spinner, Class<T> clazz) {
-        return (T)spinner.getValue();
-    }
-    
-    public MsfraggerParams getParamsFromForm() {
-        throw new UnsupportedOperationException("Not implemented yet");
-    }
-    
-    private synchronized TableModel getDefaultVarModTableModel() {
-        if (tableModelVarMods != null)
-            return tableModelVarMods;
-        int cols = 3;
-        Object[][] data = new Object[MsfraggerParams.VAR_MOD_COUNT_MAX][cols];
-        for (int i = 0; i < data.length; i++) {
-            data[i][0] = false;
-            data[i][1] = null;
-            data[i][2] = null;
-        }
-
-        tableModelVarMods = new ModificationsTableModel(
-                TABLE_VAR_MODS_COL_NAMES,
-                new Class<?>[] { Boolean.class, String.class, Double.class },
-                new boolean[] {true, true, true},
-                new int[] {0, 1, 2},
-                data);
-
-        return tableModelVarMods;
-    }
-    
-    private synchronized TableModel getDefaultAddonTableModel() {
-        if (tableModelAddMods != null)
-            return tableModelAddMods;
-        
-        int cols = 3;
-        Object[][] data = new Object[MsfraggerParams.ADDONS_HUMAN_READABLE.length][cols];
-        for (int i = 0; i < data.length; i++) {
-            data[i][0] = false;
-            data[i][1] = MsfraggerParams.ADDONS_HUMAN_READABLE[i];
-            data[i][2] = 0.0;
-        }
-
-        tableModelAddMods = new ModificationsTableModel(
-                TABLE_ADD_MODS_COL_NAMES,
-                new Class<?>[] {Boolean.class, String.class, Double.class},
-                new boolean[] {true, false, true},
-                new int[] {0, 1, 2},
-                data);
-        
-        return tableModelAddMods;
-    }
-    
-    private void updateRowHeights(JTable table) {
-        for (int row = 0; row < table.getRowCount(); row++) {
-            int rowHeight = table.getRowHeight();
-
-            for (int column = 0; column < table.getColumnCount(); column++) {
-                Component comp = table.prepareRenderer(table.getCellRenderer(row, column), row, column);
-                rowHeight = Math.max(rowHeight, comp.getPreferredSize().height);
-            }
-
-            table.setRowHeight(row, rowHeight);
-        }
-    }
-    
-    /**
-     * This method is called from within the constructor to initialize the form.
-     * WARNING: Do NOT modify this code. The content of this method is always
-     * regenerated by the Form Editor.
-     */
-    @SuppressWarnings("unchecked")
-    // <editor-fold defaultstate="collapsed" desc="Generated Code">//GEN-BEGIN:initComponents
-    private void initComponents() {
-
-        panelMsFragger = new javax.swing.JPanel();
-        panelMsfraggerParams = new javax.swing.JPanel();
-        jPanel1 = new javax.swing.JPanel();
-        comboCleavage = new javax.swing.JComboBox<>();
-        jLabel11 = new javax.swing.JLabel();
-        jLabel8 = new javax.swing.JLabel();
-        textEnzymeName = new javax.swing.JTextField();
-        jLabel9 = new javax.swing.JLabel();
-        textCutAfter = new javax.swing.JTextField();
-        jLabel10 = new javax.swing.JLabel();
-        textButNotAfter = new javax.swing.JTextField();
-        jLabel7 = new javax.swing.JLabel();
-        spinnerMissedCleavages = new javax.swing.JSpinner();
-        checkClipNTerm = new javax.swing.JCheckBox();
-        jLabel14 = new javax.swing.JLabel();
-        spinnerDigestLenMin = new javax.swing.JSpinner();
-        jLabel15 = new javax.swing.JLabel();
-        spinnerDigestLenMax = new javax.swing.JSpinner();
-        jLabel16 = new javax.swing.JLabel();
-        spinnerDigestMassMin = new javax.swing.JSpinner();
-        jLabel17 = new javax.swing.JLabel();
-        spinnerDigestMassMax = new javax.swing.JSpinner();
-        jLabel18 = new javax.swing.JLabel();
-        spinnerMaxFragCharge = new javax.swing.JSpinner();
-        spinnerSlices = new javax.swing.JSpinner();
-        lblSlices = new javax.swing.JLabel();
-        jPanel2 = new javax.swing.JPanel();
-        checkMultipleVarMods = new javax.swing.JCheckBox();
-        jLabel12 = new javax.swing.JLabel();
-        spinnerMaxVarModsPerMod = new javax.swing.JSpinner();
-        jLabel13 = new javax.swing.JLabel();
-        spinnerMaxCombos = new javax.swing.JSpinner();
-        jScrollPane1 = new javax.swing.JScrollPane();
-        tableVarMods = new javax.swing.JTable();
-        jLabel31 = new javax.swing.JLabel();
-        jLabel32 = new javax.swing.JLabel();
-        jScrollPane2 = new javax.swing.JScrollPane();
-        tableAdditionalMods = new javax.swing.JTable();
-        jPanel3 = new javax.swing.JPanel();
-        jLabel19 = new javax.swing.JLabel();
-        spinnerMinPeaks = new javax.swing.JSpinner();
-        jLabel21 = new javax.swing.JLabel();
-        spinnerMinFragsModelling = new javax.swing.JSpinner();
-        jLabel23 = new javax.swing.JLabel();
-        spinnerMinRatio = new javax.swing.JSpinner();
-        jLabel20 = new javax.swing.JLabel();
-        spinnerUseTopNPeaks = new javax.swing.JSpinner();
-        jLabel22 = new javax.swing.JLabel();
-        jLabel24 = new javax.swing.JLabel();
-        spinnerMinMatchedFrags = new javax.swing.JSpinner();
-        spinnerClearMzRangeMin = new javax.swing.JSpinner();
-        jLabel26 = new javax.swing.JLabel();
-        spinnerClearMzRangeMax = new javax.swing.JSpinner();
-        jPanel4 = new javax.swing.JPanel();
-        spinnerTrackZeroTopN = new javax.swing.JSpinner();
-        lblTrackZeroTopN = new javax.swing.JLabel();
-        lblZeroBinAcceptExpect = new javax.swing.JLabel();
-        spinnerZeroBinAcceptExpect = new javax.swing.JSpinner();
-        lblZeroBinMultiplyExpect = new javax.swing.JLabel();
-        spinnerZeroBinMultiplyExpect = new javax.swing.JSpinner();
-        lblAddTopNComplementary = new javax.swing.JLabel();
-        spinnerAddTopNComplementary = new javax.swing.JSpinner();
-        spinnerFraggerThreads = new javax.swing.JSpinner();
-        lblThreads = new javax.swing.JLabel();
-        spinnerFraggerRam = new javax.swing.JSpinner();
-        lblRam = new javax.swing.JLabel();
-        jLabel35 = new javax.swing.JLabel();
-        panelFraggerMatchingConfig = new javax.swing.JPanel();
-        jPanel6 = new javax.swing.JPanel();
-        jLabel4 = new javax.swing.JLabel();
-        comboPrecursorTrueTol = new javax.swing.JComboBox<>();
-        jLabel5 = new javax.swing.JLabel();
-        comboFragMassTol = new javax.swing.JComboBox<>();
-        spinnerPrecursorTrueTol = new javax.swing.JSpinner();
-        spinnerFragMassTol = new javax.swing.JSpinner();
-        jPanel7 = new javax.swing.JPanel();
-        jLabel6 = new javax.swing.JLabel();
-        textIsotopeError = new javax.swing.JTextField();
-        jLabel29 = new javax.swing.JLabel();
-        spinnerPrecursorChargeLo = new javax.swing.JSpinner();
-        jLabel36 = new javax.swing.JLabel();
-        spinnerPrecursorChargeHi = new javax.swing.JSpinner();
-        checkOverrideCharge = new javax.swing.JCheckBox();
-        jLabel25 = new javax.swing.JLabel();
-        comboFraggerOutputType = new javax.swing.JComboBox<>();
-        jLabel1 = new javax.swing.JLabel();
-        textMassOffsets = new javax.swing.JTextField();
-        checkShiftedIons = new javax.swing.JCheckBox();
-        jLabel30 = new javax.swing.JLabel();
-        textShiftedIons = new javax.swing.JTextField();
-        comboPrecursorMode = new javax.swing.JComboBox<>();
-        jPanel8 = new javax.swing.JPanel();
-        spinnerReportTopN = new javax.swing.JSpinner();
-        spinnerOutputMaxExpect = new javax.swing.JSpinner();
-        jLabel27 = new javax.swing.JLabel();
-        jLabel28 = new javax.swing.JLabel();
-        jPanel9 = new javax.swing.JPanel();
-        jLabel3 = new javax.swing.JLabel();
-        comboPrecursorMassTol = new javax.swing.JComboBox<>();
-        spinnerPrecursorMassTolLo = new javax.swing.JSpinner();
-        jLabel2 = new javax.swing.JLabel();
-        spinnerPrecursorMassTolHi = new javax.swing.JSpinner();
-        chkMsadjuster = new javax.swing.JCheckBox();
-        btnSave = new javax.swing.JButton();
-        btnLoad = new javax.swing.JButton();
-        chkRunMsfragger = new javax.swing.JCheckBox();
-        btnMsfraggerDefaultsClosed = new javax.swing.JButton();
-        btnMsfraggerDefaultsOpen = new javax.swing.JButton();
-        btnDefaultsNonSpecific = new javax.swing.JButton();
-
-        panelMsFragger.addComponentListener(new java.awt.event.ComponentAdapter() {
-            public void componentShown(java.awt.event.ComponentEvent evt) {
-                panelMsFraggerComponentShown(evt);
-            }
-        });
-
-        panelMsfraggerParams.setBorder(javax.swing.BorderFactory.createTitledBorder("Options"));
-
-        jPanel1.setBorder(javax.swing.BorderFactory.createTitledBorder("Digest"));
-
-        comboCleavage.setModel(createCleavageComboBoxModel());
-
-        jLabel11.setText("Cleavage");
-
-        jLabel8.setText("Enzyme Name");
-
-        textEnzymeName.setText("Trypsin");
-        textEnzymeName.addActionListener(new java.awt.event.ActionListener() {
-            public void actionPerformed(java.awt.event.ActionEvent evt) {
-                textEnzymeNameActionPerformed(evt);
-            }
-        });
-
-        jLabel9.setText("Cut After");
-
-        textCutAfter.setDocument(DocumentFilters.getFilter("[^A-Z]+"));
-        textCutAfter.setText("KR");
-        textCutAfter.setToolTipText("Enzyme cleaves after these residues");
-
-<<<<<<< HEAD
-    jLabel10.setText("But Not Before");
-=======
-        jLabel10.setText("But Not After");
->>>>>>> 1921c8de
-
-        textButNotAfter.setDocument(DocumentFilters.getFilter("[^A-Z]+"));
-        textButNotAfter.setText("P");
-        textButNotAfter.setToolTipText("Enzyme cleaves if previous residues are not followed by this one");
-
-        jLabel7.setText("Missed Cleavages");
-
-        spinnerMissedCleavages.setModel(new javax.swing.SpinnerNumberModel(1, 0, 5, 1));
-
-        checkClipNTerm.setSelected(true);
-        checkClipNTerm.setText("Clip N-Term M");
-        checkClipNTerm.setToolTipText("<html>Specifies the trimming of a protein N-terminal<br>\nmethionine as a variable modification");
-
-        jLabel14.setText("Digest Length");
-
-        spinnerDigestLenMin.setModel(new javax.swing.SpinnerNumberModel(5, 3, null, 1));
-        spinnerDigestLenMin.setToolTipText("Min Peptide Length");
-
-        jLabel15.setText("-");
-
-        spinnerDigestLenMax.setModel(new javax.swing.SpinnerNumberModel(60, 3, null, 1));
-        spinnerDigestLenMax.setToolTipText("Max Peptide Length");
-
-        jLabel16.setText("Digest mass range");
-
-        spinnerDigestMassMin.setModel(new javax.swing.SpinnerNumberModel(500.0d, 0.0d, null, 500.0d));
-
-        jLabel17.setText("-");
-
-        spinnerDigestMassMax.setModel(new javax.swing.SpinnerNumberModel(10000.0d, 0.0d, 20000.0d, 1000.0d));
-
-        jLabel18.setText("Max Fragment Charge");
-
-        spinnerMaxFragCharge.setModel(new javax.swing.SpinnerNumberModel(2, 0, null, 1));
-
-        spinnerSlices.setModel(new javax.swing.SpinnerNumberModel(1, 1, null, 1));
-        spinnerSlices.setToolTipText("<html>Split database into smaller chunks.<br/>\nIf you're wondering what's that for, you likely don't need it.<br/>\nRequires MSFragger 20180924+.");
-        spinnerSlices.setEnabled(false);
-
-        lblSlices.setFont(new java.awt.Font("Tahoma", 2, 11)); // NOI18N
-        lblSlices.setText("Slice up database");
-        lblSlices.setToolTipText("<html>Split database into smaller chunks.<br/>\nIf you're wondering what's that for, you likely don't need it.<br/>\nRequires MSFragger 20180924+.");
-        lblSlices.setEnabled(false);
-
-        javax.swing.GroupLayout jPanel1Layout = new javax.swing.GroupLayout(jPanel1);
-        jPanel1.setLayout(jPanel1Layout);
-        jPanel1Layout.setHorizontalGroup(
-            jPanel1Layout.createParallelGroup(javax.swing.GroupLayout.Alignment.LEADING)
-            .addGroup(jPanel1Layout.createSequentialGroup()
-                .addGroup(jPanel1Layout.createParallelGroup(javax.swing.GroupLayout.Alignment.LEADING, false)
-                    .addGroup(jPanel1Layout.createSequentialGroup()
-                        .addContainerGap()
-                        .addGroup(jPanel1Layout.createParallelGroup(javax.swing.GroupLayout.Alignment.TRAILING)
-                            .addComponent(jLabel14)
-                            .addComponent(jLabel11)
-                            .addComponent(jLabel8))
-                        .addGroup(jPanel1Layout.createParallelGroup(javax.swing.GroupLayout.Alignment.LEADING)
-                            .addGroup(jPanel1Layout.createSequentialGroup()
-                                .addPreferredGap(javax.swing.LayoutStyle.ComponentPlacement.RELATED)
-                                .addComponent(textEnzymeName, javax.swing.GroupLayout.PREFERRED_SIZE, 121, javax.swing.GroupLayout.PREFERRED_SIZE))
-                            .addGroup(javax.swing.GroupLayout.Alignment.TRAILING, jPanel1Layout.createSequentialGroup()
-                                .addGap(7, 7, 7)
-                                .addComponent(comboCleavage, javax.swing.GroupLayout.PREFERRED_SIZE, 119, javax.swing.GroupLayout.PREFERRED_SIZE)))
-                        .addGap(18, 18, 18)
-                        .addComponent(jLabel9)
-                        .addPreferredGap(javax.swing.LayoutStyle.ComponentPlacement.RELATED)
-                        .addComponent(textCutAfter, javax.swing.GroupLayout.PREFERRED_SIZE, 50, javax.swing.GroupLayout.PREFERRED_SIZE)
-                        .addPreferredGap(javax.swing.LayoutStyle.ComponentPlacement.RELATED, javax.swing.GroupLayout.DEFAULT_SIZE, Short.MAX_VALUE)
-                        .addComponent(jLabel10)
-                        .addPreferredGap(javax.swing.LayoutStyle.ComponentPlacement.RELATED)
-                        .addComponent(textButNotAfter, javax.swing.GroupLayout.PREFERRED_SIZE, 50, javax.swing.GroupLayout.PREFERRED_SIZE))
-                    .addGroup(jPanel1Layout.createSequentialGroup()
-                        .addGap(47, 47, 47)
-                        .addGroup(jPanel1Layout.createParallelGroup(javax.swing.GroupLayout.Alignment.TRAILING)
-                            .addGroup(jPanel1Layout.createSequentialGroup()
-                                .addComponent(jLabel7)
-                                .addPreferredGap(javax.swing.LayoutStyle.ComponentPlacement.RELATED)
-                                .addComponent(spinnerMissedCleavages, javax.swing.GroupLayout.PREFERRED_SIZE, 50, javax.swing.GroupLayout.PREFERRED_SIZE))
-                            .addGroup(jPanel1Layout.createSequentialGroup()
-                                .addGroup(jPanel1Layout.createParallelGroup(javax.swing.GroupLayout.Alignment.TRAILING)
-                                    .addGroup(jPanel1Layout.createSequentialGroup()
-                                        .addComponent(spinnerDigestLenMin, javax.swing.GroupLayout.PREFERRED_SIZE, 66, javax.swing.GroupLayout.PREFERRED_SIZE)
-                                        .addPreferredGap(javax.swing.LayoutStyle.ComponentPlacement.RELATED)
-                                        .addComponent(jLabel15))
-                                    .addComponent(jLabel18))
-                                .addPreferredGap(javax.swing.LayoutStyle.ComponentPlacement.RELATED)
-                                .addGroup(jPanel1Layout.createParallelGroup(javax.swing.GroupLayout.Alignment.LEADING, false)
-                                    .addComponent(spinnerMaxFragCharge)
-                                    .addComponent(spinnerDigestLenMax, javax.swing.GroupLayout.DEFAULT_SIZE, 66, Short.MAX_VALUE))
-                                .addGap(18, 18, 18)
-                                .addGroup(jPanel1Layout.createParallelGroup(javax.swing.GroupLayout.Alignment.LEADING, false)
-                                    .addGroup(jPanel1Layout.createSequentialGroup()
-                                        .addComponent(jLabel16)
-                                        .addPreferredGap(javax.swing.LayoutStyle.ComponentPlacement.RELATED)
-                                        .addComponent(spinnerDigestMassMin, javax.swing.GroupLayout.PREFERRED_SIZE, 70, javax.swing.GroupLayout.PREFERRED_SIZE)
-                                        .addPreferredGap(javax.swing.LayoutStyle.ComponentPlacement.RELATED)
-                                        .addComponent(jLabel17, javax.swing.GroupLayout.PREFERRED_SIZE, 4, javax.swing.GroupLayout.PREFERRED_SIZE)
-                                        .addPreferredGap(javax.swing.LayoutStyle.ComponentPlacement.RELATED)
-                                        .addComponent(spinnerDigestMassMax, javax.swing.GroupLayout.PREFERRED_SIZE, 70, javax.swing.GroupLayout.PREFERRED_SIZE))
-                                    .addGroup(jPanel1Layout.createSequentialGroup()
-                                        .addComponent(checkClipNTerm)
-                                        .addPreferredGap(javax.swing.LayoutStyle.ComponentPlacement.RELATED, javax.swing.GroupLayout.DEFAULT_SIZE, Short.MAX_VALUE)
-                                        .addComponent(lblSlices)
-                                        .addPreferredGap(javax.swing.LayoutStyle.ComponentPlacement.RELATED)
-                                        .addComponent(spinnerSlices, javax.swing.GroupLayout.PREFERRED_SIZE, 45, javax.swing.GroupLayout.PREFERRED_SIZE)))))))
-                .addContainerGap(javax.swing.GroupLayout.DEFAULT_SIZE, Short.MAX_VALUE))
-        );
-        jPanel1Layout.setVerticalGroup(
-            jPanel1Layout.createParallelGroup(javax.swing.GroupLayout.Alignment.LEADING)
-            .addGroup(jPanel1Layout.createSequentialGroup()
-                .addGroup(jPanel1Layout.createParallelGroup(javax.swing.GroupLayout.Alignment.BASELINE)
-                    .addComponent(jLabel8)
-                    .addComponent(textEnzymeName, javax.swing.GroupLayout.PREFERRED_SIZE, javax.swing.GroupLayout.DEFAULT_SIZE, javax.swing.GroupLayout.PREFERRED_SIZE)
-                    .addComponent(jLabel9)
-                    .addComponent(textCutAfter, javax.swing.GroupLayout.PREFERRED_SIZE, javax.swing.GroupLayout.DEFAULT_SIZE, javax.swing.GroupLayout.PREFERRED_SIZE)
-                    .addComponent(jLabel10)
-                    .addComponent(textButNotAfter, javax.swing.GroupLayout.PREFERRED_SIZE, javax.swing.GroupLayout.DEFAULT_SIZE, javax.swing.GroupLayout.PREFERRED_SIZE))
-                .addPreferredGap(javax.swing.LayoutStyle.ComponentPlacement.RELATED)
-                .addGroup(jPanel1Layout.createParallelGroup(javax.swing.GroupLayout.Alignment.BASELINE)
-                    .addComponent(comboCleavage, javax.swing.GroupLayout.PREFERRED_SIZE, javax.swing.GroupLayout.DEFAULT_SIZE, javax.swing.GroupLayout.PREFERRED_SIZE)
-                    .addComponent(jLabel11)
-                    .addComponent(jLabel7)
-                    .addComponent(spinnerMissedCleavages, javax.swing.GroupLayout.PREFERRED_SIZE, javax.swing.GroupLayout.DEFAULT_SIZE, javax.swing.GroupLayout.PREFERRED_SIZE))
-                .addPreferredGap(javax.swing.LayoutStyle.ComponentPlacement.UNRELATED)
-                .addGroup(jPanel1Layout.createParallelGroup(javax.swing.GroupLayout.Alignment.BASELINE)
-                    .addComponent(jLabel14)
-                    .addComponent(spinnerDigestLenMin, javax.swing.GroupLayout.PREFERRED_SIZE, javax.swing.GroupLayout.DEFAULT_SIZE, javax.swing.GroupLayout.PREFERRED_SIZE)
-                    .addComponent(jLabel15)
-                    .addComponent(spinnerDigestLenMax, javax.swing.GroupLayout.PREFERRED_SIZE, javax.swing.GroupLayout.DEFAULT_SIZE, javax.swing.GroupLayout.PREFERRED_SIZE)
-                    .addComponent(jLabel16)
-                    .addComponent(spinnerDigestMassMin, javax.swing.GroupLayout.PREFERRED_SIZE, javax.swing.GroupLayout.DEFAULT_SIZE, javax.swing.GroupLayout.PREFERRED_SIZE)
-                    .addComponent(jLabel17)
-                    .addComponent(spinnerDigestMassMax, javax.swing.GroupLayout.PREFERRED_SIZE, javax.swing.GroupLayout.DEFAULT_SIZE, javax.swing.GroupLayout.PREFERRED_SIZE))
-                .addPreferredGap(javax.swing.LayoutStyle.ComponentPlacement.UNRELATED)
-                .addGroup(jPanel1Layout.createParallelGroup(javax.swing.GroupLayout.Alignment.BASELINE)
-                    .addComponent(jLabel18)
-                    .addComponent(spinnerMaxFragCharge, javax.swing.GroupLayout.PREFERRED_SIZE, javax.swing.GroupLayout.DEFAULT_SIZE, javax.swing.GroupLayout.PREFERRED_SIZE)
-                    .addComponent(checkClipNTerm)
-                    .addComponent(spinnerSlices, javax.swing.GroupLayout.PREFERRED_SIZE, javax.swing.GroupLayout.DEFAULT_SIZE, javax.swing.GroupLayout.PREFERRED_SIZE)
-                    .addComponent(lblSlices)))
-        );
-
-        jPanel2.setBorder(javax.swing.BorderFactory.createTitledBorder("Modifications"));
-
-        checkMultipleVarMods.setSelected(true);
-        checkMultipleVarMods.setText("Multiple variable mods on residue");
-
-        jLabel12.setText("Max var mods per mod");
-
-        spinnerMaxVarModsPerMod.setModel(new javax.swing.SpinnerNumberModel(2, 0, 5, 1));
-
-        jLabel13.setText("Max combos");
-
-        spinnerMaxCombos.setModel(new javax.swing.SpinnerNumberModel(5000, 1, 65534, 50));
-
-        tableVarMods.setModel(getDefaultVarModTableModel());
-        tableVarMods.setToolTipText("<html>Variable Modifications.<br/>\nValues:<br/>\n<ul>\n<li>A-Z amino acid codes</li>\n<li>*​ ​is​ ​used​ ​to​ ​represent​ ​any​ ​amino​ ​acid</li>\n<li>^​ ​is​ ​used​ ​to​ ​represent​ ​a​ ​terminus</li>\n<li>[​ ​is​ ​a​ ​modifier​ ​for​ ​protein​ ​N-terminal</li>\n<li>]​ ​is​ ​a​ ​modifier​ ​for​ ​protein​ ​C-terminal</li>\n<li>n​ ​is​ ​a​ ​modifier​ ​for​ ​peptide​ ​N-terminal</li>\n<li>c​ ​is​ ​a​ ​modifier​ ​for​ ​peptide​ ​C-terminal</li>\n</ul>\nSyntax​ ​Examples:\n<ul>\n<li>15.9949​ ​M​ ​(for​ ​oxidation​ ​on​ ​methionine)</li>\n<li>79.66331​ ​STY​ ​(for​ ​phosphorylation)</li>\n<li>-17.0265​ ​nQnC​ ​(for​ ​pyro-Glu​ ​or​ ​loss​ ​of​ ​ammonia​ ​at peptide​ ​N-terminal)</li>\n</ul>\nExample​ ​(M​ ​oxidation​ ​and​ ​N-terminal​ ​acetylation):\n<ul>\n<li>variable_mod_01​ ​=​ ​15.9949​ ​M</li>\n<li>variable_mod_02​ ​=​ ​42.0106​ ​[^</li>\n</ul>");
-        jScrollPane1.setViewportView(tableVarMods);
-
-        jLabel31.setText("Variable Modifications");
-
-        jLabel32.setText("Fixed Modifications");
-
-        tableAdditionalMods.setModel(getDefaultAddonTableModel());
-        jScrollPane2.setViewportView(tableAdditionalMods);
-
-        javax.swing.GroupLayout jPanel2Layout = new javax.swing.GroupLayout(jPanel2);
-        jPanel2.setLayout(jPanel2Layout);
-        jPanel2Layout.setHorizontalGroup(
-            jPanel2Layout.createParallelGroup(javax.swing.GroupLayout.Alignment.LEADING)
-            .addGroup(jPanel2Layout.createSequentialGroup()
-                .addContainerGap()
-                .addGroup(jPanel2Layout.createParallelGroup(javax.swing.GroupLayout.Alignment.LEADING)
-                    .addGroup(jPanel2Layout.createSequentialGroup()
-                        .addGroup(jPanel2Layout.createParallelGroup(javax.swing.GroupLayout.Alignment.LEADING)
-                            .addComponent(jLabel31)
-                            .addComponent(jLabel32))
-                        .addGap(0, 0, Short.MAX_VALUE))
-                    .addGroup(jPanel2Layout.createSequentialGroup()
-                        .addGroup(jPanel2Layout.createParallelGroup(javax.swing.GroupLayout.Alignment.LEADING)
-                            .addComponent(jScrollPane1)
-                            .addComponent(jScrollPane2)
-                            .addGroup(javax.swing.GroupLayout.Alignment.TRAILING, jPanel2Layout.createSequentialGroup()
-                                .addGroup(jPanel2Layout.createParallelGroup(javax.swing.GroupLayout.Alignment.LEADING)
-                                    .addGroup(jPanel2Layout.createSequentialGroup()
-                                        .addComponent(jLabel12)
-                                        .addPreferredGap(javax.swing.LayoutStyle.ComponentPlacement.RELATED)
-                                        .addComponent(spinnerMaxVarModsPerMod, javax.swing.GroupLayout.PREFERRED_SIZE, 50, javax.swing.GroupLayout.PREFERRED_SIZE)
-                                        .addGap(18, 18, 18)
-                                        .addComponent(jLabel13))
-                                    .addComponent(checkMultipleVarMods))
-                                .addPreferredGap(javax.swing.LayoutStyle.ComponentPlacement.RELATED)
-                                .addComponent(spinnerMaxCombos, javax.swing.GroupLayout.PREFERRED_SIZE, 70, javax.swing.GroupLayout.PREFERRED_SIZE)
-                                .addGap(0, 248, Short.MAX_VALUE)))
-                        .addContainerGap())))
-        );
-        jPanel2Layout.setVerticalGroup(
-            jPanel2Layout.createParallelGroup(javax.swing.GroupLayout.Alignment.LEADING)
-            .addGroup(jPanel2Layout.createSequentialGroup()
-                .addComponent(checkMultipleVarMods)
-                .addPreferredGap(javax.swing.LayoutStyle.ComponentPlacement.RELATED)
-                .addGroup(jPanel2Layout.createParallelGroup(javax.swing.GroupLayout.Alignment.BASELINE)
-                    .addComponent(jLabel12)
-                    .addComponent(spinnerMaxVarModsPerMod, javax.swing.GroupLayout.PREFERRED_SIZE, javax.swing.GroupLayout.DEFAULT_SIZE, javax.swing.GroupLayout.PREFERRED_SIZE)
-                    .addComponent(jLabel13)
-                    .addComponent(spinnerMaxCombos, javax.swing.GroupLayout.PREFERRED_SIZE, javax.swing.GroupLayout.DEFAULT_SIZE, javax.swing.GroupLayout.PREFERRED_SIZE))
-                .addGap(18, 18, 18)
-                .addComponent(jLabel31)
-                .addPreferredGap(javax.swing.LayoutStyle.ComponentPlacement.RELATED)
-                .addComponent(jScrollPane1, javax.swing.GroupLayout.PREFERRED_SIZE, 160, javax.swing.GroupLayout.PREFERRED_SIZE)
-                .addGap(18, 18, 18)
-                .addComponent(jLabel32)
-                .addPreferredGap(javax.swing.LayoutStyle.ComponentPlacement.RELATED)
-                .addComponent(jScrollPane2, javax.swing.GroupLayout.DEFAULT_SIZE, 267, Short.MAX_VALUE)
-                .addContainerGap())
-        );
-
-        jPanel3.setBorder(javax.swing.BorderFactory.createTitledBorder("Spectral Processing"));
-
-        jLabel19.setHorizontalAlignment(javax.swing.SwingConstants.TRAILING);
-        jLabel19.setText("Min peaks");
-
-        spinnerMinPeaks.setModel(new javax.swing.SpinnerNumberModel(6, 0, null, 1));
-        spinnerMinPeaks.setToolTipText("required minimum number of peaks in spectrum to search (default 10)");
-
-        jLabel21.setText("Min Frags Modelling");
-        jLabel21.setToolTipText("<html>Minimum number of matched peaks in PSM for<br>\ninclusion in statistical modeling");
-
-        spinnerMinFragsModelling.setToolTipText("<html>Minimum number of matched peaks in PSM for<br>\ninclusion in statistical modeling");
-
-        jLabel23.setText("Min Ratio");
-        jLabel23.setToolTipText("filter peaks below this fraction of strongest peak");
-
-        spinnerMinRatio.setModel(new javax.swing.SpinnerNumberModel(0.01d, 0.0d, null, 0.1d));
-        spinnerMinRatio.setToolTipText("filter peaks below this fraction of strongest peak");
-
-        jLabel20.setText("Use Top N Peaks");
-
-        spinnerUseTopNPeaks.setModel(new javax.swing.SpinnerNumberModel(100, 0, null, 10));
-
-        jLabel22.setText("Min Matched Frags");
-
-        jLabel24.setText("Clear m/z range");
-        jLabel24.setToolTipText("for iTRAQ/TMT type data; will clear out all peaks in the specified m/z range");
-
-        spinnerMinMatchedFrags.setModel(new javax.swing.SpinnerNumberModel(6, 0, null, 1));
-
-        spinnerClearMzRangeMin.setModel(new javax.swing.SpinnerNumberModel(0.0d, 0.0d, null, 10.0d));
-        spinnerClearMzRangeMin.setToolTipText("for iTRAQ/TMT type data; will clear out all peaks in the specified m/z range");
-
-        jLabel26.setText("-");
-
-        spinnerClearMzRangeMax.setModel(new javax.swing.SpinnerNumberModel(0.0d, 0.0d, null, 10.0d));
-        spinnerClearMzRangeMax.setToolTipText("for iTRAQ/TMT type data; will clear out all peaks in the specified m/z range");
-
-        javax.swing.GroupLayout jPanel3Layout = new javax.swing.GroupLayout(jPanel3);
-        jPanel3.setLayout(jPanel3Layout);
-        jPanel3Layout.setHorizontalGroup(
-            jPanel3Layout.createParallelGroup(javax.swing.GroupLayout.Alignment.LEADING)
-            .addGroup(jPanel3Layout.createSequentialGroup()
-                .addContainerGap()
-                .addGroup(jPanel3Layout.createParallelGroup(javax.swing.GroupLayout.Alignment.TRAILING)
-                    .addComponent(jLabel23)
-                    .addGroup(jPanel3Layout.createParallelGroup(javax.swing.GroupLayout.Alignment.TRAILING, false)
-                        .addComponent(jLabel19, javax.swing.GroupLayout.Alignment.LEADING, javax.swing.GroupLayout.DEFAULT_SIZE, javax.swing.GroupLayout.DEFAULT_SIZE, Short.MAX_VALUE)
-                        .addComponent(jLabel21, javax.swing.GroupLayout.Alignment.LEADING, javax.swing.GroupLayout.DEFAULT_SIZE, javax.swing.GroupLayout.DEFAULT_SIZE, Short.MAX_VALUE)))
-                .addPreferredGap(javax.swing.LayoutStyle.ComponentPlacement.RELATED)
-                .addGroup(jPanel3Layout.createParallelGroup(javax.swing.GroupLayout.Alignment.TRAILING)
-                    .addGroup(jPanel3Layout.createSequentialGroup()
-                        .addComponent(spinnerMinRatio, javax.swing.GroupLayout.PREFERRED_SIZE, 70, javax.swing.GroupLayout.PREFERRED_SIZE)
-                        .addGap(33, 33, 33)
-                        .addComponent(jLabel24))
-                    .addGroup(jPanel3Layout.createParallelGroup(javax.swing.GroupLayout.Alignment.LEADING, false)
-                        .addGroup(jPanel3Layout.createSequentialGroup()
-                            .addComponent(spinnerMinPeaks, javax.swing.GroupLayout.PREFERRED_SIZE, 70, javax.swing.GroupLayout.PREFERRED_SIZE)
-                            .addPreferredGap(javax.swing.LayoutStyle.ComponentPlacement.RELATED, javax.swing.GroupLayout.DEFAULT_SIZE, Short.MAX_VALUE)
-                            .addComponent(jLabel20))
-                        .addGroup(jPanel3Layout.createSequentialGroup()
-                            .addComponent(spinnerMinFragsModelling, javax.swing.GroupLayout.PREFERRED_SIZE, 70, javax.swing.GroupLayout.PREFERRED_SIZE)
-                            .addGap(18, 18, 18)
-                            .addComponent(jLabel22))))
-                .addPreferredGap(javax.swing.LayoutStyle.ComponentPlacement.RELATED)
-                .addGroup(jPanel3Layout.createParallelGroup(javax.swing.GroupLayout.Alignment.LEADING, false)
-                    .addComponent(spinnerUseTopNPeaks, javax.swing.GroupLayout.DEFAULT_SIZE, 70, Short.MAX_VALUE)
-                    .addComponent(spinnerClearMzRangeMin)
-                    .addComponent(spinnerMinMatchedFrags))
-                .addPreferredGap(javax.swing.LayoutStyle.ComponentPlacement.RELATED)
-                .addComponent(jLabel26)
-                .addPreferredGap(javax.swing.LayoutStyle.ComponentPlacement.RELATED)
-                .addComponent(spinnerClearMzRangeMax, javax.swing.GroupLayout.PREFERRED_SIZE, 70, javax.swing.GroupLayout.PREFERRED_SIZE)
-                .addContainerGap(javax.swing.GroupLayout.DEFAULT_SIZE, Short.MAX_VALUE))
-        );
-        jPanel3Layout.setVerticalGroup(
-            jPanel3Layout.createParallelGroup(javax.swing.GroupLayout.Alignment.LEADING)
-            .addGroup(jPanel3Layout.createSequentialGroup()
-                .addGroup(jPanel3Layout.createParallelGroup(javax.swing.GroupLayout.Alignment.BASELINE)
-                    .addComponent(spinnerMinPeaks, javax.swing.GroupLayout.PREFERRED_SIZE, javax.swing.GroupLayout.DEFAULT_SIZE, javax.swing.GroupLayout.PREFERRED_SIZE)
-                    .addComponent(jLabel19)
-                    .addComponent(jLabel20)
-                    .addComponent(spinnerUseTopNPeaks, javax.swing.GroupLayout.PREFERRED_SIZE, javax.swing.GroupLayout.DEFAULT_SIZE, javax.swing.GroupLayout.PREFERRED_SIZE))
-                .addPreferredGap(javax.swing.LayoutStyle.ComponentPlacement.RELATED)
-                .addGroup(jPanel3Layout.createParallelGroup(javax.swing.GroupLayout.Alignment.BASELINE)
-                    .addComponent(jLabel21)
-                    .addComponent(spinnerMinFragsModelling, javax.swing.GroupLayout.PREFERRED_SIZE, javax.swing.GroupLayout.DEFAULT_SIZE, javax.swing.GroupLayout.PREFERRED_SIZE)
-                    .addComponent(jLabel22)
-                    .addComponent(spinnerMinMatchedFrags, javax.swing.GroupLayout.PREFERRED_SIZE, javax.swing.GroupLayout.DEFAULT_SIZE, javax.swing.GroupLayout.PREFERRED_SIZE))
-                .addPreferredGap(javax.swing.LayoutStyle.ComponentPlacement.RELATED)
-                .addGroup(jPanel3Layout.createParallelGroup(javax.swing.GroupLayout.Alignment.BASELINE)
-                    .addComponent(jLabel23)
-                    .addComponent(spinnerMinRatio, javax.swing.GroupLayout.PREFERRED_SIZE, javax.swing.GroupLayout.DEFAULT_SIZE, javax.swing.GroupLayout.PREFERRED_SIZE)
-                    .addComponent(jLabel24)
-                    .addComponent(spinnerClearMzRangeMin, javax.swing.GroupLayout.PREFERRED_SIZE, javax.swing.GroupLayout.DEFAULT_SIZE, javax.swing.GroupLayout.PREFERRED_SIZE)
-                    .addComponent(jLabel26)
-                    .addComponent(spinnerClearMzRangeMax, javax.swing.GroupLayout.PREFERRED_SIZE, javax.swing.GroupLayout.DEFAULT_SIZE, javax.swing.GroupLayout.PREFERRED_SIZE))
-                .addContainerGap(javax.swing.GroupLayout.DEFAULT_SIZE, Short.MAX_VALUE))
-        );
-
-        jPanel4.setBorder(javax.swing.BorderFactory.createTitledBorder("Advanced Open Search Parameters"));
-
-        spinnerTrackZeroTopN.setModel(new javax.swing.SpinnerNumberModel(0, 0, null, 5));
-        spinnerTrackZeroTopN.setToolTipText(lblTrackZeroTopN.getToolTipText());
-
-        lblTrackZeroTopN.setText("Track Zero Top N");
-        lblTrackZeroTopN.setToolTipText("<html>Track top N unmodified peptide results separately<br/>\nfrom main results internally for boosting features.<br/>\nShould be set to a number greater than<br/>\noutput_report_topN if zero bin boosting is desired<br/>"); // NOI18N
-
-        lblZeroBinAcceptExpect.setText("Zero Bin Accept Expect");
-        lblZeroBinAcceptExpect.setToolTipText("<html>Ranks a zero-bin hit above all non-zero-bin hit if it<br/>\nhas expectation less than this value.");
-
-        spinnerZeroBinAcceptExpect.setModel(new javax.swing.SpinnerNumberModel(0.0d, 0.0d, null, 0.1d));
-        spinnerZeroBinAcceptExpect.setToolTipText(lblZeroBinAcceptExpect.getToolTipText());
-
-        lblZeroBinMultiplyExpect.setText("Zero Bin Multiply Expect");
-        lblZeroBinMultiplyExpect.setToolTipText("<html>Multiplies expect value of PSMs in the zero-bin<br/>\nduring results ordering (set to less than 1 for<br/>\nboosting)"); // NOI18N
-
-        spinnerZeroBinMultiplyExpect.setModel(new javax.swing.SpinnerNumberModel(1.0d, 0.0d, 1.0d, 0.05d));
-        spinnerZeroBinMultiplyExpect.setToolTipText(lblZeroBinMultiplyExpect.getToolTipText());
-
-        lblAddTopNComplementary.setText("Add Top N Complementary");
-        lblAddTopNComplementary.setToolTipText("<html>Inserts complementary ions corresponding to the top<br/>\nN most intense fragments in each experimental<br/>\nspectra. Useful for recovery of modified peptides<br/>\nnear C-terminal in open search. Should be set to 0<br/>\n(disabled) otherwise"); // NOI18N
-
-        spinnerAddTopNComplementary.setModel(new javax.swing.SpinnerNumberModel(0, 0, null, 2));
-        spinnerAddTopNComplementary.setToolTipText(lblAddTopNComplementary.getToolTipText());
-
-        javax.swing.GroupLayout jPanel4Layout = new javax.swing.GroupLayout(jPanel4);
-        jPanel4.setLayout(jPanel4Layout);
-        jPanel4Layout.setHorizontalGroup(
-            jPanel4Layout.createParallelGroup(javax.swing.GroupLayout.Alignment.LEADING)
-            .addGroup(jPanel4Layout.createSequentialGroup()
-                .addContainerGap()
-                .addGroup(jPanel4Layout.createParallelGroup(javax.swing.GroupLayout.Alignment.LEADING)
-                    .addComponent(lblZeroBinAcceptExpect)
-                    .addComponent(lblTrackZeroTopN))
-                .addPreferredGap(javax.swing.LayoutStyle.ComponentPlacement.RELATED)
-                .addGroup(jPanel4Layout.createParallelGroup(javax.swing.GroupLayout.Alignment.TRAILING)
-                    .addGroup(jPanel4Layout.createSequentialGroup()
-                        .addComponent(spinnerZeroBinAcceptExpect, javax.swing.GroupLayout.PREFERRED_SIZE, 75, javax.swing.GroupLayout.PREFERRED_SIZE)
-                        .addGap(24, 24, 24)
-                        .addComponent(lblZeroBinMultiplyExpect))
-                    .addGroup(jPanel4Layout.createSequentialGroup()
-                        .addComponent(spinnerTrackZeroTopN, javax.swing.GroupLayout.PREFERRED_SIZE, 75, javax.swing.GroupLayout.PREFERRED_SIZE)
-                        .addPreferredGap(javax.swing.LayoutStyle.ComponentPlacement.UNRELATED)
-                        .addComponent(lblAddTopNComplementary)))
-                .addPreferredGap(javax.swing.LayoutStyle.ComponentPlacement.RELATED)
-                .addGroup(jPanel4Layout.createParallelGroup(javax.swing.GroupLayout.Alignment.LEADING, false)
-                    .addComponent(spinnerZeroBinMultiplyExpect, javax.swing.GroupLayout.DEFAULT_SIZE, 75, Short.MAX_VALUE)
-                    .addComponent(spinnerAddTopNComplementary))
-                .addContainerGap(javax.swing.GroupLayout.DEFAULT_SIZE, Short.MAX_VALUE))
-        );
-        jPanel4Layout.setVerticalGroup(
-            jPanel4Layout.createParallelGroup(javax.swing.GroupLayout.Alignment.LEADING)
-            .addGroup(jPanel4Layout.createSequentialGroup()
-                .addContainerGap()
-                .addGroup(jPanel4Layout.createParallelGroup(javax.swing.GroupLayout.Alignment.BASELINE)
-                    .addComponent(spinnerTrackZeroTopN, javax.swing.GroupLayout.PREFERRED_SIZE, javax.swing.GroupLayout.DEFAULT_SIZE, javax.swing.GroupLayout.PREFERRED_SIZE)
-                    .addComponent(lblTrackZeroTopN)
-                    .addComponent(lblAddTopNComplementary)
-                    .addComponent(spinnerAddTopNComplementary, javax.swing.GroupLayout.PREFERRED_SIZE, javax.swing.GroupLayout.DEFAULT_SIZE, javax.swing.GroupLayout.PREFERRED_SIZE))
-                .addPreferredGap(javax.swing.LayoutStyle.ComponentPlacement.UNRELATED)
-                .addGroup(jPanel4Layout.createParallelGroup(javax.swing.GroupLayout.Alignment.BASELINE)
-                    .addComponent(lblZeroBinAcceptExpect)
-                    .addComponent(spinnerZeroBinAcceptExpect, javax.swing.GroupLayout.PREFERRED_SIZE, javax.swing.GroupLayout.DEFAULT_SIZE, javax.swing.GroupLayout.PREFERRED_SIZE)
-                    .addComponent(lblZeroBinMultiplyExpect)
-                    .addComponent(spinnerZeroBinMultiplyExpect, javax.swing.GroupLayout.PREFERRED_SIZE, javax.swing.GroupLayout.DEFAULT_SIZE, javax.swing.GroupLayout.PREFERRED_SIZE))
-                .addContainerGap(javax.swing.GroupLayout.DEFAULT_SIZE, Short.MAX_VALUE))
-        );
-
-        spinnerFraggerThreads.setModel(new javax.swing.SpinnerNumberModel(0, 0, null, 1));
-        spinnerFraggerThreads.setToolTipText(lblThreads.getToolTipText());
-
-        lblThreads.setText("Threads");
-        lblThreads.setToolTipText("<html>0 means auto-identify the number of processing cores available.");
-
-        spinnerFraggerRam.setModel(new javax.swing.SpinnerNumberModel(0, 0, null, 1));
-        spinnerFraggerRam.setToolTipText(lblRam.getToolTipText());
-
-        lblRam.setText("RAM");
-        lblRam.setToolTipText("<html>When set to 0 won't pass -Xmx parameter when starting JVM.<br/>\nIf unsure, just leave it at 0.");
-
-        jLabel35.setText("GB");
-
-        panelFraggerMatchingConfig.setBorder(javax.swing.BorderFactory.createTitledBorder("Peak Matching Configuration"));
-
-        jLabel4.setText("Precursor True Tolerance");
-        jLabel4.setToolTipText("<html>True precursor mass tolerance <br>\nshould be set to your instrument's precursor mass accuracy <br>\n(window is +/- this value).  This value is used for tie breaking <br>\nof results and boosting of unmodified peptides in open search.<br>");
-
-        comboPrecursorTrueTol.setModel(createMassToleranceUnitsComboModel());
-        comboPrecursorTrueTol.setToolTipText("<html>True precursor mass tolerance <br>\nshould be set to your instrument's precursor mass accuracy <br>\n(window is +/- this value).  This value is used for tie breaking <br>\nof results and boosting of unmodified peptides in open search.<br>");
-        comboPrecursorTrueTol.addActionListener(new java.awt.event.ActionListener() {
-            public void actionPerformed(java.awt.event.ActionEvent evt) {
-                comboPrecursorTrueTolActionPerformed(evt);
-            }
-        });
-
-        jLabel5.setText("Fragment Mass Tolerance");
-
-        comboFragMassTol.setModel(createMassToleranceUnitsComboModel());
-        comboFragMassTol.addActionListener(new java.awt.event.ActionListener() {
-            public void actionPerformed(java.awt.event.ActionEvent evt) {
-                comboFragMassTolActionPerformed(evt);
-            }
-        });
-
-        spinnerPrecursorTrueTol.setModel(new javax.swing.SpinnerNumberModel(50.0d, 0.0d, null, 5.0d));
-        spinnerPrecursorTrueTol.setToolTipText("<html>True precursor mass tolerance <br>\nshould be set to your instrument's precursor mass accuracy <br>\n(window is +/- this value).  This value is used for tie breaking <br>\nof results and boosting of unmodified peptides in open search.<br>");
-
-        spinnerFragMassTol.setModel(new javax.swing.SpinnerNumberModel(50.0d, 0.0d, null, 5.0d));
-
-        javax.swing.GroupLayout jPanel6Layout = new javax.swing.GroupLayout(jPanel6);
-        jPanel6.setLayout(jPanel6Layout);
-        jPanel6Layout.setHorizontalGroup(
-            jPanel6Layout.createParallelGroup(javax.swing.GroupLayout.Alignment.LEADING)
-            .addGroup(jPanel6Layout.createSequentialGroup()
-                .addContainerGap(javax.swing.GroupLayout.DEFAULT_SIZE, Short.MAX_VALUE)
-                .addGroup(jPanel6Layout.createParallelGroup(javax.swing.GroupLayout.Alignment.LEADING)
-                    .addGroup(javax.swing.GroupLayout.Alignment.TRAILING, jPanel6Layout.createSequentialGroup()
-                        .addComponent(jLabel4, javax.swing.GroupLayout.PREFERRED_SIZE, 123, javax.swing.GroupLayout.PREFERRED_SIZE)
-                        .addPreferredGap(javax.swing.LayoutStyle.ComponentPlacement.RELATED)
-                        .addComponent(comboPrecursorTrueTol, javax.swing.GroupLayout.PREFERRED_SIZE, 66, javax.swing.GroupLayout.PREFERRED_SIZE)
-                        .addPreferredGap(javax.swing.LayoutStyle.ComponentPlacement.RELATED)
-                        .addComponent(spinnerPrecursorTrueTol, javax.swing.GroupLayout.PREFERRED_SIZE, 55, javax.swing.GroupLayout.PREFERRED_SIZE))
-                    .addGroup(javax.swing.GroupLayout.Alignment.TRAILING, jPanel6Layout.createSequentialGroup()
-                        .addComponent(jLabel5)
-                        .addPreferredGap(javax.swing.LayoutStyle.ComponentPlacement.RELATED)
-                        .addComponent(comboFragMassTol, javax.swing.GroupLayout.PREFERRED_SIZE, 66, javax.swing.GroupLayout.PREFERRED_SIZE)
-                        .addPreferredGap(javax.swing.LayoutStyle.ComponentPlacement.RELATED)
-                        .addComponent(spinnerFragMassTol, javax.swing.GroupLayout.PREFERRED_SIZE, 55, javax.swing.GroupLayout.PREFERRED_SIZE)))
-                .addContainerGap())
-        );
-        jPanel6Layout.setVerticalGroup(
-            jPanel6Layout.createParallelGroup(javax.swing.GroupLayout.Alignment.LEADING)
-            .addGroup(jPanel6Layout.createSequentialGroup()
-                .addContainerGap()
-                .addGroup(jPanel6Layout.createParallelGroup(javax.swing.GroupLayout.Alignment.BASELINE)
-                    .addComponent(spinnerPrecursorTrueTol, javax.swing.GroupLayout.PREFERRED_SIZE, javax.swing.GroupLayout.DEFAULT_SIZE, javax.swing.GroupLayout.PREFERRED_SIZE)
-                    .addComponent(comboPrecursorTrueTol, javax.swing.GroupLayout.PREFERRED_SIZE, javax.swing.GroupLayout.DEFAULT_SIZE, javax.swing.GroupLayout.PREFERRED_SIZE)
-                    .addComponent(jLabel4))
-                .addPreferredGap(javax.swing.LayoutStyle.ComponentPlacement.UNRELATED)
-                .addGroup(jPanel6Layout.createParallelGroup(javax.swing.GroupLayout.Alignment.BASELINE)
-                    .addComponent(spinnerFragMassTol, javax.swing.GroupLayout.PREFERRED_SIZE, javax.swing.GroupLayout.DEFAULT_SIZE, javax.swing.GroupLayout.PREFERRED_SIZE)
-                    .addComponent(comboFragMassTol, javax.swing.GroupLayout.PREFERRED_SIZE, javax.swing.GroupLayout.DEFAULT_SIZE, javax.swing.GroupLayout.PREFERRED_SIZE)
-                    .addComponent(jLabel5))
-                .addContainerGap(javax.swing.GroupLayout.DEFAULT_SIZE, Short.MAX_VALUE))
-        );
-
-        jLabel6.setHorizontalAlignment(javax.swing.SwingConstants.TRAILING);
-        jLabel6.setText("Isotope Error");
-        jLabel6.setToolTipText("<html>0=off, -1/0/1/2/3 (standard C13 error)<br><br>\nIsotope correction for MS/MS events triggered on<br>\nisotopic peaks. Should be set to 0 (disabled) for open<br>\nsearch or 0/1/2 for correction of narrow window<br>\nsearches. Shifts the precursor mass window to<br>\nmultiples of this value multiplied by the mass difference<br>\nof C13-C12.");
-
-        textIsotopeError.setDocument(getFilterIsotopeCorrection());
-        textIsotopeError.setText("-1/0/1/2");
-        textIsotopeError.setToolTipText("<html>0=off, -1/0/1/2/3 (standard C13 error)<br><br>\nIsotope correction for MS/MS events triggered on<br>\nisotopic peaks. Should be set to 0 (disabled) for open<br>\nsearch or 0/1/2 for correction of narrow window<br>\nsearches. Shifts the precursor mass window to<br>\nmultiples of this value multiplied by the mass difference<br>\nof C13-C12.");
-        textIsotopeError.addFocusListener(new java.awt.event.FocusAdapter() {
-            public void focusGained(java.awt.event.FocusEvent evt) {
-                textIsotopeErrorFocusGained(evt);
-            }
-            public void focusLost(java.awt.event.FocusEvent evt) {
-                textIsotopeErrorFocusLost(evt);
-            }
-        });
-
-        jLabel29.setText("Precursor Charge");
-        jLabel29.setToolTipText("<html>Assume range of potential precursor charge states.<br>\nOnly relevant when override_charge is set to 1.<br>\nSpecified as space separated range of integers.<br>");
-
-        spinnerPrecursorChargeLo.setModel(new javax.swing.SpinnerNumberModel(1, 1, 8, 1));
-        spinnerPrecursorChargeLo.setToolTipText("<html>Assume range of potential precursor charge states.<br>\nOnly relevant when override_charge is set to 1.<br>\nSpecified as space separated range of integers.<br>");
-
-        jLabel36.setText("-");
-
-        spinnerPrecursorChargeHi.setModel(new javax.swing.SpinnerNumberModel(4, 1, 8, 1));
-        spinnerPrecursorChargeHi.setToolTipText("<html>Assume range of potential precursor charge states.<br>\nOnly relevant when override_charge is set to 1.<br>\nSpecified as space separated range of integers.<br>");
-
-        checkOverrideCharge.setText("Override Charge");
-        checkOverrideCharge.setToolTipText("<html>Ignores precursor charge and uses charge state<br>\nspecified in precursor_charge range.<br>");
-
-        jLabel25.setHorizontalAlignment(javax.swing.SwingConstants.TRAILING);
-        jLabel25.setText("Output Type");
-        jLabel25.setToolTipText("<html>How the search results are to be reported.<br>\nDownstream tools only support PepXML format.<br><br>\nOnly use TSV (tab delimited file) if you want to process <br>\nsearch resutls yourself for easier import into other software.<br>");
-
-        comboFraggerOutputType.setModel(createOutputFormatComboModel());
-        comboFraggerOutputType.setToolTipText("<html>How the search results are to be reported.<br>\nDownstream tools only support PepXML format.<br><br>\nOnly use TSV (tab delimited file) if you want to process <br>\nsearch resutls yourself for easier import into other software.<br>");
-
-        jLabel1.setText("Mass Offsets");
-        jLabel1.setToolTipText("<html>Mass_offsets in MSFragger creates multiple precursor tolerance windows with<br>\nspecified mass offsets. These values are multiplexed with the isotope error option. <br><br>\n\nFor example, mass_offsets = 0/79.966 can be used as a restricted \"open\" search that <br>\nlooks for unmodified and phosphorylated peptides (on any residue).<br><br>\n\nSetting isotope_error to 0/1/2 in combination with this example will create <br>\nsearch windows around (0,1,2,79.966, 80.966, 81.966).");
-
-        textMassOffsets.setToolTipText("<html>Mass_offsets in MSFragger creates multiple precursor tolerance windows with<br> specified mass offsets. These values are multiplexed with the isotope error option. <br><br>  For example, mass_offsets = 0/79.966 can be used as a restricted \"open\" search that <br> looks for unmodified and phosphorylated peptides (on any residue).<br><br>  Setting isotope_error to 0/1/2 in combination with this example will create <br> search windows around (0,1,2,79.966, 80.966, 81.966).");
-        textMassOffsets.addFocusListener(new java.awt.event.FocusAdapter() {
-            public void focusGained(java.awt.event.FocusEvent evt) {
-                textMassOffsetsFocusGained(evt);
-            }
-            public void focusLost(java.awt.event.FocusEvent evt) {
-                textMassOffsetsFocusLost(evt);
-            }
-        });
-
-        checkShiftedIons.setText("Shifted ion series");
-        checkShiftedIons.setHorizontalTextPosition(javax.swing.SwingConstants.LEADING);
-        checkShiftedIons.addActionListener(new java.awt.event.ActionListener() {
-            public void actionPerformed(java.awt.event.ActionEvent evt) {
-                checkShiftedIonsActionPerformed(evt);
-            }
-        });
-
-        jLabel30.setText("Shifted ions exclusion ranges");
-
-        textShiftedIons.setText("(-1.5,3.5)");
-        textShiftedIons.addActionListener(new java.awt.event.ActionListener() {
-            public void actionPerformed(java.awt.event.ActionEvent evt) {
-                textShiftedIonsActionPerformed(evt);
-            }
-        });
-
-        comboPrecursorMode.setModel(createPrecursorModeComboModel());
-
-        javax.swing.GroupLayout jPanel7Layout = new javax.swing.GroupLayout(jPanel7);
-        jPanel7.setLayout(jPanel7Layout);
-        jPanel7Layout.setHorizontalGroup(
-            jPanel7Layout.createParallelGroup(javax.swing.GroupLayout.Alignment.LEADING)
-            .addGroup(jPanel7Layout.createSequentialGroup()
-                .addContainerGap()
-                .addGroup(jPanel7Layout.createParallelGroup(javax.swing.GroupLayout.Alignment.LEADING, false)
-                    .addGroup(jPanel7Layout.createSequentialGroup()
-                        .addGroup(jPanel7Layout.createParallelGroup(javax.swing.GroupLayout.Alignment.TRAILING)
-                            .addComponent(jLabel29, javax.swing.GroupLayout.PREFERRED_SIZE, 84, javax.swing.GroupLayout.PREFERRED_SIZE)
-                            .addComponent(jLabel6, javax.swing.GroupLayout.PREFERRED_SIZE, 93, javax.swing.GroupLayout.PREFERRED_SIZE))
-                        .addPreferredGap(javax.swing.LayoutStyle.ComponentPlacement.RELATED)
-                        .addGroup(jPanel7Layout.createParallelGroup(javax.swing.GroupLayout.Alignment.LEADING, false)
-                            .addComponent(textIsotopeError, javax.swing.GroupLayout.DEFAULT_SIZE, 125, Short.MAX_VALUE)
-                            .addGroup(jPanel7Layout.createSequentialGroup()
-                                .addComponent(spinnerPrecursorChargeLo, javax.swing.GroupLayout.PREFERRED_SIZE, 52, javax.swing.GroupLayout.PREFERRED_SIZE)
-                                .addPreferredGap(javax.swing.LayoutStyle.ComponentPlacement.RELATED)
-                                .addComponent(jLabel36, javax.swing.GroupLayout.PREFERRED_SIZE, 6, javax.swing.GroupLayout.PREFERRED_SIZE)
-                                .addPreferredGap(javax.swing.LayoutStyle.ComponentPlacement.RELATED)
-                                .addComponent(spinnerPrecursorChargeHi)))
-                        .addGap(18, 18, 18)
-                        .addGroup(jPanel7Layout.createParallelGroup(javax.swing.GroupLayout.Alignment.LEADING, false)
-                            .addGroup(jPanel7Layout.createSequentialGroup()
-                                .addComponent(jLabel1)
-                                .addPreferredGap(javax.swing.LayoutStyle.ComponentPlacement.RELATED)
-                                .addComponent(textMassOffsets))
-                            .addGroup(jPanel7Layout.createSequentialGroup()
-                                .addComponent(checkOverrideCharge)
-                                .addGap(18, 18, 18)
-                                .addComponent(jLabel25)))
-                        .addPreferredGap(javax.swing.LayoutStyle.ComponentPlacement.RELATED)
-                        .addGroup(jPanel7Layout.createParallelGroup(javax.swing.GroupLayout.Alignment.LEADING, false)
-                            .addComponent(comboFraggerOutputType, 0, 100, Short.MAX_VALUE)
-                            .addComponent(comboPrecursorMode, 0, javax.swing.GroupLayout.DEFAULT_SIZE, Short.MAX_VALUE)))
-                    .addGroup(jPanel7Layout.createSequentialGroup()
-                        .addGap(9, 9, 9)
-                        .addComponent(checkShiftedIons)
-                        .addPreferredGap(javax.swing.LayoutStyle.ComponentPlacement.UNRELATED)
-                        .addComponent(jLabel30)
-                        .addPreferredGap(javax.swing.LayoutStyle.ComponentPlacement.RELATED)
-                        .addComponent(textShiftedIons)))
-                .addContainerGap(22, Short.MAX_VALUE))
-        );
-        jPanel7Layout.setVerticalGroup(
-            jPanel7Layout.createParallelGroup(javax.swing.GroupLayout.Alignment.LEADING)
-            .addGroup(jPanel7Layout.createSequentialGroup()
-                .addContainerGap()
-                .addGroup(jPanel7Layout.createParallelGroup(javax.swing.GroupLayout.Alignment.BASELINE)
-                    .addComponent(jLabel6)
-                    .addComponent(textIsotopeError, javax.swing.GroupLayout.PREFERRED_SIZE, javax.swing.GroupLayout.DEFAULT_SIZE, javax.swing.GroupLayout.PREFERRED_SIZE)
-                    .addComponent(jLabel1)
-                    .addComponent(textMassOffsets, javax.swing.GroupLayout.PREFERRED_SIZE, javax.swing.GroupLayout.DEFAULT_SIZE, javax.swing.GroupLayout.PREFERRED_SIZE)
-                    .addComponent(comboPrecursorMode, javax.swing.GroupLayout.PREFERRED_SIZE, javax.swing.GroupLayout.DEFAULT_SIZE, javax.swing.GroupLayout.PREFERRED_SIZE))
-                .addPreferredGap(javax.swing.LayoutStyle.ComponentPlacement.RELATED)
-                .addGroup(jPanel7Layout.createParallelGroup(javax.swing.GroupLayout.Alignment.BASELINE)
-                    .addComponent(spinnerPrecursorChargeLo, javax.swing.GroupLayout.PREFERRED_SIZE, javax.swing.GroupLayout.DEFAULT_SIZE, javax.swing.GroupLayout.PREFERRED_SIZE)
-                    .addComponent(jLabel36)
-                    .addComponent(spinnerPrecursorChargeHi, javax.swing.GroupLayout.PREFERRED_SIZE, javax.swing.GroupLayout.DEFAULT_SIZE, javax.swing.GroupLayout.PREFERRED_SIZE)
-                    .addComponent(checkOverrideCharge)
-                    .addComponent(jLabel29)
-                    .addComponent(jLabel25)
-                    .addComponent(comboFraggerOutputType, javax.swing.GroupLayout.PREFERRED_SIZE, javax.swing.GroupLayout.DEFAULT_SIZE, javax.swing.GroupLayout.PREFERRED_SIZE))
-                .addPreferredGap(javax.swing.LayoutStyle.ComponentPlacement.RELATED)
-                .addGroup(jPanel7Layout.createParallelGroup(javax.swing.GroupLayout.Alignment.BASELINE)
-                    .addComponent(checkShiftedIons)
-                    .addComponent(jLabel30)
-                    .addComponent(textShiftedIons, javax.swing.GroupLayout.PREFERRED_SIZE, javax.swing.GroupLayout.DEFAULT_SIZE, javax.swing.GroupLayout.PREFERRED_SIZE))
-                .addContainerGap(javax.swing.GroupLayout.DEFAULT_SIZE, Short.MAX_VALUE))
-        );
-
-        spinnerReportTopN.setModel(new javax.swing.SpinnerNumberModel(3, 1, null, 1));
-        spinnerReportTopN.setToolTipText("Reports top N PSMs per input spectrum");
-
-        spinnerOutputMaxExpect.setModel(new javax.swing.SpinnerNumberModel(50.0d, 0.0d, null, 1.0d));
-        spinnerOutputMaxExpect.setToolTipText("<html>Suppresses reporting of PSM if top hit has<br> expectation greater than this threshold");
-
-        jLabel27.setHorizontalAlignment(javax.swing.SwingConstants.TRAILING);
-        jLabel27.setText("Report Top N");
-        jLabel27.setToolTipText("Reports top N PSMs per input spectrum");
-
-        jLabel28.setText("Output Max Expect");
-        jLabel28.setToolTipText("<html>Suppresses reporting of PSM if top hit has<br>\nexpectation greater than this threshold");
-
-        javax.swing.GroupLayout jPanel8Layout = new javax.swing.GroupLayout(jPanel8);
-        jPanel8.setLayout(jPanel8Layout);
-        jPanel8Layout.setHorizontalGroup(
-            jPanel8Layout.createParallelGroup(javax.swing.GroupLayout.Alignment.LEADING)
-            .addGroup(jPanel8Layout.createSequentialGroup()
-                .addContainerGap()
-                .addGroup(jPanel8Layout.createParallelGroup(javax.swing.GroupLayout.Alignment.TRAILING)
-                    .addGroup(jPanel8Layout.createSequentialGroup()
-                        .addComponent(jLabel28)
-                        .addPreferredGap(javax.swing.LayoutStyle.ComponentPlacement.RELATED)
-                        .addComponent(spinnerOutputMaxExpect, javax.swing.GroupLayout.PREFERRED_SIZE, 80, javax.swing.GroupLayout.PREFERRED_SIZE))
-                    .addGroup(jPanel8Layout.createSequentialGroup()
-                        .addComponent(jLabel27, javax.swing.GroupLayout.PREFERRED_SIZE, 93, javax.swing.GroupLayout.PREFERRED_SIZE)
-                        .addPreferredGap(javax.swing.LayoutStyle.ComponentPlacement.RELATED)
-                        .addComponent(spinnerReportTopN, javax.swing.GroupLayout.PREFERRED_SIZE, 80, javax.swing.GroupLayout.PREFERRED_SIZE)))
-                .addContainerGap(javax.swing.GroupLayout.DEFAULT_SIZE, Short.MAX_VALUE))
-        );
-        jPanel8Layout.setVerticalGroup(
-            jPanel8Layout.createParallelGroup(javax.swing.GroupLayout.Alignment.LEADING)
-            .addGroup(jPanel8Layout.createSequentialGroup()
-                .addContainerGap()
-                .addGroup(jPanel8Layout.createParallelGroup(javax.swing.GroupLayout.Alignment.BASELINE)
-                    .addComponent(jLabel27)
-                    .addComponent(spinnerReportTopN, javax.swing.GroupLayout.PREFERRED_SIZE, javax.swing.GroupLayout.DEFAULT_SIZE, javax.swing.GroupLayout.PREFERRED_SIZE))
-                .addPreferredGap(javax.swing.LayoutStyle.ComponentPlacement.UNRELATED)
-                .addGroup(jPanel8Layout.createParallelGroup(javax.swing.GroupLayout.Alignment.BASELINE)
-                    .addComponent(spinnerOutputMaxExpect, javax.swing.GroupLayout.PREFERRED_SIZE, javax.swing.GroupLayout.DEFAULT_SIZE, javax.swing.GroupLayout.PREFERRED_SIZE)
-                    .addComponent(jLabel28))
-                .addContainerGap(javax.swing.GroupLayout.DEFAULT_SIZE, Short.MAX_VALUE))
-        );
-
-        jLabel3.setText("Precursor Mass Tolerance");
-
-        comboPrecursorMassTol.setModel(createMassToleranceUnitsComboModel());
-        comboPrecursorMassTol.addActionListener(new java.awt.event.ActionListener() {
-            public void actionPerformed(java.awt.event.ActionEvent evt) {
-                comboPrecursorMassTolActionPerformed(evt);
-            }
-        });
-
-        spinnerPrecursorMassTolLo.setModel(new javax.swing.SpinnerNumberModel(-20.0d, null, null, 10.0d));
-
-        jLabel2.setText("-");
-
-        spinnerPrecursorMassTolHi.setModel(new javax.swing.SpinnerNumberModel(20.0d, null, null, 10.0d));
-
-        chkMsadjuster.setFont(new java.awt.Font("Tahoma", 2, 11)); // NOI18N
-        chkMsadjuster.setText("Adjust precursor mass");
-        chkMsadjuster.setToolTipText("<html>Correct monoisotopic mass determination errors.<br/>\nRequires MSFragger 20180924+.");
-        chkMsadjuster.addActionListener(new java.awt.event.ActionListener() {
-            public void actionPerformed(java.awt.event.ActionEvent evt) {
-                chkMsadjusterActionPerformed(evt);
-            }
-        });
-
-        javax.swing.GroupLayout jPanel9Layout = new javax.swing.GroupLayout(jPanel9);
-        jPanel9.setLayout(jPanel9Layout);
-        jPanel9Layout.setHorizontalGroup(
-            jPanel9Layout.createParallelGroup(javax.swing.GroupLayout.Alignment.LEADING)
-            .addGroup(jPanel9Layout.createSequentialGroup()
-                .addContainerGap()
-                .addComponent(jLabel3)
-                .addPreferredGap(javax.swing.LayoutStyle.ComponentPlacement.RELATED)
-                .addComponent(comboPrecursorMassTol, javax.swing.GroupLayout.PREFERRED_SIZE, 65, javax.swing.GroupLayout.PREFERRED_SIZE)
-                .addPreferredGap(javax.swing.LayoutStyle.ComponentPlacement.RELATED)
-                .addComponent(spinnerPrecursorMassTolLo, javax.swing.GroupLayout.PREFERRED_SIZE, 70, javax.swing.GroupLayout.PREFERRED_SIZE)
-                .addPreferredGap(javax.swing.LayoutStyle.ComponentPlacement.RELATED)
-                .addComponent(jLabel2)
-                .addPreferredGap(javax.swing.LayoutStyle.ComponentPlacement.RELATED)
-                .addComponent(spinnerPrecursorMassTolHi, javax.swing.GroupLayout.PREFERRED_SIZE, 70, javax.swing.GroupLayout.PREFERRED_SIZE)
-                .addGap(18, 18, 18)
-                .addComponent(chkMsadjuster)
-                .addContainerGap(javax.swing.GroupLayout.DEFAULT_SIZE, Short.MAX_VALUE))
-        );
-        jPanel9Layout.setVerticalGroup(
-            jPanel9Layout.createParallelGroup(javax.swing.GroupLayout.Alignment.LEADING)
-            .addGroup(jPanel9Layout.createSequentialGroup()
-                .addContainerGap()
-                .addGroup(jPanel9Layout.createParallelGroup(javax.swing.GroupLayout.Alignment.BASELINE)
-                    .addComponent(jLabel3)
-                    .addComponent(comboPrecursorMassTol, javax.swing.GroupLayout.PREFERRED_SIZE, javax.swing.GroupLayout.DEFAULT_SIZE, javax.swing.GroupLayout.PREFERRED_SIZE)
-                    .addComponent(spinnerPrecursorMassTolLo, javax.swing.GroupLayout.PREFERRED_SIZE, javax.swing.GroupLayout.DEFAULT_SIZE, javax.swing.GroupLayout.PREFERRED_SIZE)
-                    .addComponent(jLabel2)
-                    .addComponent(spinnerPrecursorMassTolHi, javax.swing.GroupLayout.PREFERRED_SIZE, javax.swing.GroupLayout.DEFAULT_SIZE, javax.swing.GroupLayout.PREFERRED_SIZE)
-                    .addComponent(chkMsadjuster))
-                .addContainerGap(javax.swing.GroupLayout.DEFAULT_SIZE, Short.MAX_VALUE))
-        );
-
-        loadLastMsadjuster();
-
-        javax.swing.GroupLayout panelFraggerMatchingConfigLayout = new javax.swing.GroupLayout(panelFraggerMatchingConfig);
-        panelFraggerMatchingConfig.setLayout(panelFraggerMatchingConfigLayout);
-        panelFraggerMatchingConfigLayout.setHorizontalGroup(
-            panelFraggerMatchingConfigLayout.createParallelGroup(javax.swing.GroupLayout.Alignment.LEADING)
-            .addGroup(panelFraggerMatchingConfigLayout.createSequentialGroup()
-                .addContainerGap()
-                .addGroup(panelFraggerMatchingConfigLayout.createParallelGroup(javax.swing.GroupLayout.Alignment.LEADING)
-                    .addComponent(jPanel9, javax.swing.GroupLayout.DEFAULT_SIZE, javax.swing.GroupLayout.DEFAULT_SIZE, Short.MAX_VALUE)
-                    .addComponent(jPanel7, javax.swing.GroupLayout.DEFAULT_SIZE, javax.swing.GroupLayout.DEFAULT_SIZE, Short.MAX_VALUE)
-                    .addGroup(panelFraggerMatchingConfigLayout.createSequentialGroup()
-                        .addComponent(jPanel6, javax.swing.GroupLayout.PREFERRED_SIZE, javax.swing.GroupLayout.DEFAULT_SIZE, javax.swing.GroupLayout.PREFERRED_SIZE)
-                        .addPreferredGap(javax.swing.LayoutStyle.ComponentPlacement.UNRELATED)
-                        .addComponent(jPanel8, javax.swing.GroupLayout.DEFAULT_SIZE, javax.swing.GroupLayout.DEFAULT_SIZE, Short.MAX_VALUE)))
-                .addContainerGap())
-        );
-        panelFraggerMatchingConfigLayout.setVerticalGroup(
-            panelFraggerMatchingConfigLayout.createParallelGroup(javax.swing.GroupLayout.Alignment.LEADING)
-            .addGroup(panelFraggerMatchingConfigLayout.createSequentialGroup()
-                .addComponent(jPanel9, javax.swing.GroupLayout.PREFERRED_SIZE, javax.swing.GroupLayout.DEFAULT_SIZE, javax.swing.GroupLayout.PREFERRED_SIZE)
-                .addPreferredGap(javax.swing.LayoutStyle.ComponentPlacement.RELATED)
-                .addGroup(panelFraggerMatchingConfigLayout.createParallelGroup(javax.swing.GroupLayout.Alignment.TRAILING)
-                    .addComponent(jPanel6, javax.swing.GroupLayout.PREFERRED_SIZE, javax.swing.GroupLayout.DEFAULT_SIZE, javax.swing.GroupLayout.PREFERRED_SIZE)
-                    .addComponent(jPanel8, javax.swing.GroupLayout.PREFERRED_SIZE, javax.swing.GroupLayout.DEFAULT_SIZE, javax.swing.GroupLayout.PREFERRED_SIZE))
-                .addPreferredGap(javax.swing.LayoutStyle.ComponentPlacement.RELATED)
-                .addComponent(jPanel7, javax.swing.GroupLayout.PREFERRED_SIZE, javax.swing.GroupLayout.DEFAULT_SIZE, javax.swing.GroupLayout.PREFERRED_SIZE))
-        );
-
-        btnSave.setText("Save");
-        btnSave.setToolTipText("<html>Save current parameters to a file.");
-        btnSave.addActionListener(new java.awt.event.ActionListener() {
-            public void actionPerformed(java.awt.event.ActionEvent evt) {
-                btnSaveActionPerformed(evt);
-            }
-        });
-
-        btnLoad.setText("Load");
-        btnLoad.setToolTipText("<html>Load a previously saved MSFragger parameter file.<br/>\nYou can find a copy of parameter files (fragger.params) in your old <br/>\nsearch results directories, they are copied there automatically.");
-        btnLoad.addActionListener(new java.awt.event.ActionListener() {
-            public void actionPerformed(java.awt.event.ActionEvent evt) {
-                btnLoadActionPerformed(evt);
-            }
-        });
-
-        javax.swing.GroupLayout panelMsfraggerParamsLayout = new javax.swing.GroupLayout(panelMsfraggerParams);
-        panelMsfraggerParams.setLayout(panelMsfraggerParamsLayout);
-        panelMsfraggerParamsLayout.setHorizontalGroup(
-            panelMsfraggerParamsLayout.createParallelGroup(javax.swing.GroupLayout.Alignment.LEADING)
-            .addComponent(jPanel2, javax.swing.GroupLayout.DEFAULT_SIZE, javax.swing.GroupLayout.DEFAULT_SIZE, Short.MAX_VALUE)
-            .addComponent(jPanel4, javax.swing.GroupLayout.DEFAULT_SIZE, javax.swing.GroupLayout.DEFAULT_SIZE, Short.MAX_VALUE)
-            .addComponent(jPanel3, javax.swing.GroupLayout.DEFAULT_SIZE, javax.swing.GroupLayout.DEFAULT_SIZE, Short.MAX_VALUE)
-            .addComponent(jPanel1, javax.swing.GroupLayout.DEFAULT_SIZE, javax.swing.GroupLayout.DEFAULT_SIZE, Short.MAX_VALUE)
-            .addGroup(panelMsfraggerParamsLayout.createSequentialGroup()
-                .addContainerGap()
-                .addComponent(btnSave)
-                .addPreferredGap(javax.swing.LayoutStyle.ComponentPlacement.RELATED)
-                .addComponent(btnLoad)
-                .addGap(18, 18, 18)
-                .addComponent(lblRam)
-                .addPreferredGap(javax.swing.LayoutStyle.ComponentPlacement.RELATED)
-                .addComponent(spinnerFraggerRam, javax.swing.GroupLayout.PREFERRED_SIZE, 50, javax.swing.GroupLayout.PREFERRED_SIZE)
-                .addPreferredGap(javax.swing.LayoutStyle.ComponentPlacement.RELATED)
-                .addComponent(jLabel35)
-                .addGap(18, 18, 18)
-                .addComponent(lblThreads)
-                .addPreferredGap(javax.swing.LayoutStyle.ComponentPlacement.RELATED)
-                .addComponent(spinnerFraggerThreads, javax.swing.GroupLayout.PREFERRED_SIZE, 60, javax.swing.GroupLayout.PREFERRED_SIZE)
-                .addContainerGap(javax.swing.GroupLayout.DEFAULT_SIZE, Short.MAX_VALUE))
-            .addComponent(panelFraggerMatchingConfig, javax.swing.GroupLayout.DEFAULT_SIZE, javax.swing.GroupLayout.DEFAULT_SIZE, Short.MAX_VALUE)
-        );
-        panelMsfraggerParamsLayout.setVerticalGroup(
-            panelMsfraggerParamsLayout.createParallelGroup(javax.swing.GroupLayout.Alignment.LEADING)
-            .addGroup(panelMsfraggerParamsLayout.createSequentialGroup()
-                .addContainerGap()
-                .addGroup(panelMsfraggerParamsLayout.createParallelGroup(javax.swing.GroupLayout.Alignment.BASELINE)
-                    .addComponent(spinnerFraggerThreads, javax.swing.GroupLayout.PREFERRED_SIZE, javax.swing.GroupLayout.DEFAULT_SIZE, javax.swing.GroupLayout.PREFERRED_SIZE)
-                    .addComponent(lblThreads)
-                    .addComponent(spinnerFraggerRam, javax.swing.GroupLayout.PREFERRED_SIZE, javax.swing.GroupLayout.DEFAULT_SIZE, javax.swing.GroupLayout.PREFERRED_SIZE)
-                    .addComponent(lblRam)
-                    .addComponent(jLabel35)
-                    .addComponent(btnSave)
-                    .addComponent(btnLoad))
-                .addPreferredGap(javax.swing.LayoutStyle.ComponentPlacement.UNRELATED)
-                .addComponent(panelFraggerMatchingConfig, javax.swing.GroupLayout.PREFERRED_SIZE, javax.swing.GroupLayout.DEFAULT_SIZE, javax.swing.GroupLayout.PREFERRED_SIZE)
-                .addPreferredGap(javax.swing.LayoutStyle.ComponentPlacement.UNRELATED)
-                .addComponent(jPanel1, javax.swing.GroupLayout.PREFERRED_SIZE, javax.swing.GroupLayout.DEFAULT_SIZE, javax.swing.GroupLayout.PREFERRED_SIZE)
-                .addPreferredGap(javax.swing.LayoutStyle.ComponentPlacement.RELATED)
-                .addComponent(jPanel3, javax.swing.GroupLayout.PREFERRED_SIZE, javax.swing.GroupLayout.DEFAULT_SIZE, javax.swing.GroupLayout.PREFERRED_SIZE)
-                .addPreferredGap(javax.swing.LayoutStyle.ComponentPlacement.RELATED)
-                .addComponent(jPanel4, javax.swing.GroupLayout.PREFERRED_SIZE, javax.swing.GroupLayout.DEFAULT_SIZE, javax.swing.GroupLayout.PREFERRED_SIZE)
-                .addPreferredGap(javax.swing.LayoutStyle.ComponentPlacement.RELATED)
-                .addComponent(jPanel2, javax.swing.GroupLayout.DEFAULT_SIZE, javax.swing.GroupLayout.DEFAULT_SIZE, Short.MAX_VALUE)
-                .addContainerGap())
-        );
-
-        chkRunMsfragger.setSelected(true);
-        chkRunMsfragger.setText("Run MSFragger");
-        chkRunMsfragger.addActionListener(new java.awt.event.ActionListener() {
-            public void actionPerformed(java.awt.event.ActionEvent evt) {
-                chkRunMsfraggerActionPerformed(evt);
-            }
-        });
-
-        btnMsfraggerDefaultsClosed.setText("Defaults Closed Search");
-        btnMsfraggerDefaultsClosed.addActionListener(new java.awt.event.ActionListener() {
-            public void actionPerformed(java.awt.event.ActionEvent evt) {
-                btnMsfraggerDefaultsClosedActionPerformed(evt);
-            }
-        });
-
-        btnMsfraggerDefaultsOpen.setText("Defaults Open Search");
-        btnMsfraggerDefaultsOpen.setToolTipText("Load default parameters");
-        btnMsfraggerDefaultsOpen.addActionListener(new java.awt.event.ActionListener() {
-            public void actionPerformed(java.awt.event.ActionEvent evt) {
-                btnMsfraggerDefaultsOpenActionPerformed(evt);
-            }
-        });
-
-        btnDefaultsNonSpecific.setText("Defaults Non-Specific");
-        btnDefaultsNonSpecific.addActionListener(new java.awt.event.ActionListener() {
-            public void actionPerformed(java.awt.event.ActionEvent evt) {
-                btnDefaultsNonSpecificActionPerformed(evt);
-            }
-        });
-
-        javax.swing.GroupLayout panelMsFraggerLayout = new javax.swing.GroupLayout(panelMsFragger);
-        panelMsFragger.setLayout(panelMsFraggerLayout);
-        panelMsFraggerLayout.setHorizontalGroup(
-            panelMsFraggerLayout.createParallelGroup(javax.swing.GroupLayout.Alignment.LEADING)
-            .addGroup(panelMsFraggerLayout.createSequentialGroup()
-                .addContainerGap()
-                .addGroup(panelMsFraggerLayout.createParallelGroup(javax.swing.GroupLayout.Alignment.LEADING)
-                    .addComponent(panelMsfraggerParams, javax.swing.GroupLayout.PREFERRED_SIZE, javax.swing.GroupLayout.DEFAULT_SIZE, javax.swing.GroupLayout.PREFERRED_SIZE)
-                    .addGroup(panelMsFraggerLayout.createSequentialGroup()
-                        .addComponent(chkRunMsfragger)
-                        .addPreferredGap(javax.swing.LayoutStyle.ComponentPlacement.UNRELATED)
-                        .addComponent(btnMsfraggerDefaultsOpen)
-                        .addPreferredGap(javax.swing.LayoutStyle.ComponentPlacement.RELATED)
-                        .addComponent(btnMsfraggerDefaultsClosed)
-                        .addPreferredGap(javax.swing.LayoutStyle.ComponentPlacement.RELATED)
-                        .addComponent(btnDefaultsNonSpecific)))
-                .addContainerGap(javax.swing.GroupLayout.DEFAULT_SIZE, Short.MAX_VALUE))
-        );
-        panelMsFraggerLayout.setVerticalGroup(
-            panelMsFraggerLayout.createParallelGroup(javax.swing.GroupLayout.Alignment.LEADING)
-            .addGroup(javax.swing.GroupLayout.Alignment.TRAILING, panelMsFraggerLayout.createSequentialGroup()
-                .addContainerGap()
-                .addGroup(panelMsFraggerLayout.createParallelGroup(javax.swing.GroupLayout.Alignment.BASELINE)
-                    .addComponent(chkRunMsfragger)
-                    .addComponent(btnMsfraggerDefaultsClosed)
-                    .addComponent(btnMsfraggerDefaultsOpen)
-                    .addComponent(btnDefaultsNonSpecific))
-                .addPreferredGap(javax.swing.LayoutStyle.ComponentPlacement.UNRELATED)
-                .addComponent(panelMsfraggerParams, javax.swing.GroupLayout.DEFAULT_SIZE, javax.swing.GroupLayout.DEFAULT_SIZE, Short.MAX_VALUE)
-                .addContainerGap())
-        );
-
-        javax.swing.GroupLayout layout = new javax.swing.GroupLayout(this);
-        this.setLayout(layout);
-        layout.setHorizontalGroup(
-            layout.createParallelGroup(javax.swing.GroupLayout.Alignment.LEADING)
-            .addComponent(panelMsFragger, javax.swing.GroupLayout.Alignment.TRAILING, javax.swing.GroupLayout.DEFAULT_SIZE, javax.swing.GroupLayout.DEFAULT_SIZE, Short.MAX_VALUE)
-        );
-        layout.setVerticalGroup(
-            layout.createParallelGroup(javax.swing.GroupLayout.Alignment.LEADING)
-            .addComponent(panelMsFragger, javax.swing.GroupLayout.DEFAULT_SIZE, javax.swing.GroupLayout.DEFAULT_SIZE, Short.MAX_VALUE)
-        );
-    }// </editor-fold>//GEN-END:initComponents
-
-    private void chkRunMsfraggerActionPerformed(java.awt.event.ActionEvent evt) {//GEN-FIRST:event_chkRunMsfraggerActionPerformed
-        boolean selected = chkRunMsfragger.isSelected();
-        Container[] comps;
-        comps = new Container[] {
-            panelMsfraggerParams
-        };
-        for (Container c : comps) {
-            SwingUtils.enableComponents(c, selected);
-        }
-        
-        if (frame != null) {
-            MsfraggerGuiFrame f = frame.get();
-            if (f != null) {
-                f.validateDbslicing();
-                f.validateMsadjusterEligibility();
-            }
-        }
-    }//GEN-LAST:event_chkRunMsfraggerActionPerformed
-
-    private void btnLoadActionPerformed(java.awt.event.ActionEvent evt) {//GEN-FIRST:event_btnLoadActionPerformed
-        JFileChooser fc = new JFileChooser();
-        fc.setApproveButtonText("Load");
-        fc.setApproveButtonToolTipText("Load into the form");
-        fc.setDialogTitle("Select saved file");
-        fc.setMultiSelectionEnabled(false);
-        
-        fc.setAcceptAllFileFilterUsed(true);
-        FileNameExtensionFilter filter = new FileNameExtensionFilter("Properties/Params", 
-                "properties", "params", "para", "conf", "txt");
-        fc.setFileFilter(filter);
-
-        final String propName = ThisAppProps.PROP_FRAGGER_PARAMS_FILE_IN;
-        ThisAppProps.load(propName, fc);
-        
-        Component parent = SwingUtils.findParentFrameForDialog(this);
-        int saveResult = fc.showOpenDialog(parent);
-        if (JFileChooser.APPROVE_OPTION == saveResult) {
-            File selectedFile = fc.getSelectedFile();
-            Path path = Paths.get(selectedFile.getAbsolutePath());
-            ThisAppProps.save(propName, path.toString());
-            
-            if (Files.exists(path)) {
-                try {
-                    params.clear();
-                    params.load(new FileInputStream(selectedFile), true);
-                    fillFormFromParams(params);
-                    params.save();
-                } catch (Exception ex) {
-                    JOptionPane.showMessageDialog(parent, "<html>Could not load the saved file: <br/>" + ex.getMessage(), "Error", JOptionPane.ERROR_MESSAGE);
-                }
-            } else {
-                JOptionPane.showMessageDialog(parent, "<html>This is strange,<br/> "
-                    + "but the file you chose to load doesn't exist anymore.", "Strange", JOptionPane.ERROR_MESSAGE);
-            }
-        }
-    }//GEN-LAST:event_btnLoadActionPerformed
-
-    private void btnSaveActionPerformed(java.awt.event.ActionEvent evt) {//GEN-FIRST:event_btnSaveActionPerformed
-
-        // first save the current state to a temp file
-        try {
-            fillParamsFromForm(params);
-            params.save();
-        } catch (IOException ex) {
-            // don't need to show anything, worst case we can't save temp files
-        }
-
-        // now save the actual user's choice
-        JFileChooser fc = new JFileChooser();
-        fc.setApproveButtonText("Save");
-        fc.setApproveButtonToolTipText("Save to a file");
-        fc.setDialogTitle("Choose where params file should be saved");
-        fc.setMultiSelectionEnabled(false);
-        
-        final String propName = ThisAppProps.PROP_FRAGGER_PARAMS_FILE_IN;
-        ThisAppProps.load(propName, fc);
-        
-        fc.setSelectedFile(new File(MsfraggerParams.CACHE_FILE));
-        Component parent = SwingUtils.findParentFrameForDialog(this);
-        int saveResult = fc.showSaveDialog(parent);
-        if (JFileChooser.APPROVE_OPTION == saveResult) {
-            File selectedFile = fc.getSelectedFile();
-            Path path = Paths.get(selectedFile.getAbsolutePath());
-            ThisAppProps.save(propName, path.toString());
-            
-            // if exists, overwrite
-            if (Files.exists(path)) {
-                int overwrite = JOptionPane.showConfirmDialog(parent, "<html>File exists,<br/> overwrtie?", "Overwrite", JOptionPane.OK_CANCEL_OPTION);
-                if (JOptionPane.OK_OPTION == overwrite) {
-                    try {
-                        Files.delete(path);
-                    } catch (IOException ex) {
-                        JOptionPane.showMessageDialog(parent, "Could not overwrite", "Overwrite", JOptionPane.ERROR_MESSAGE);
-                        return;
-                    }
-                }
-            }
-            try {
-                ThisAppProps.save(PROP_FILECHOOSER_LAST_PATH, path.toAbsolutePath().toString());
-                MsfraggerParams saved = new MsfraggerParams();
-                saved.load();               // load defaults
-                fillParamsFromForm(saved);  // overwrite with data from form
-                saved.save(new FileOutputStream(path.toFile()));
-            } catch (IOException ex) {
-                JOptionPane.showMessageDialog(parent, "<html>Could not save file: <br/>" + path.toString() +
-                    "<br/>" + ex.getMessage(), "Error", JOptionPane.ERROR_MESSAGE);
-                return;
-            }
-        }
-    }//GEN-LAST:event_btnSaveActionPerformed
-
-    private void btnMsfraggerDefaultsOpenActionPerformed(java.awt.event.ActionEvent evt) {//GEN-FIRST:event_btnMsfraggerDefaultsOpenActionPerformed
-        loadDefaultsForUi(SearchTypeProp.open, true);
-    }//GEN-LAST:event_btnMsfraggerDefaultsOpenActionPerformed
-
-    public void loadDefaultsForUi(SearchTypeProp type, boolean askUser) {
-      if (askUser) {
-        int confirmation = JOptionPane.showConfirmDialog(SwingUtils.findParentFrameForDialog(this),
-                "Load " + type + " search default configuration?");
-        if (JOptionPane.YES_OPTION != confirmation) {
-          return;
-        }
-      }
-      loadDefaults(type);
-      
-      MsfraggerGuiFrame f = frame.get();
-      if (f != null) {
-        if (askUser) {
-          int updateOther = JOptionPane.showConfirmDialog(SwingUtils.findParentFrameForDialog(this),
-                  "<html>Would you like to update options for other tools as well?<br/>"
-                  + "<b>Highly recommended</b>, unless you're sure what you're doing)");
-          if (JOptionPane.OK_OPTION != updateOther) {
-            return;
-          }
-          EventBus.getDefault().post(new MessageSearchType(type));
-        }
-      }
-    }
-    
-    public void loadDefaults(SearchTypeProp type) {
-      switch (type) {
-        case open:
-          params.loadDefaultsOpenSearch();
-          break;
-        case closed:
-          params.loadDefaultsClosedSearch();
-          break;
-        case nonspecific:
-          params.loadDefaultsNonspecific();
-          break;
-        default:
-          throw new AssertionError(type.name());
-      }
-      fillFormFromParams(params);
-      loadDefaultsMsadjuster(type);
-    }
-    
-    private void textEnzymeNameActionPerformed(java.awt.event.ActionEvent evt) {//GEN-FIRST:event_textEnzymeNameActionPerformed
-        
-    }//GEN-LAST:event_textEnzymeNameActionPerformed
-
-    private void comboPrecursorTrueTolActionPerformed(java.awt.event.ActionEvent evt) {//GEN-FIRST:event_comboPrecursorTrueTolActionPerformed
-        
-    }//GEN-LAST:event_comboPrecursorTrueTolActionPerformed
-
-    private void comboPrecursorMassTolActionPerformed(java.awt.event.ActionEvent evt) {//GEN-FIRST:event_comboPrecursorMassTolActionPerformed
-        
-    }//GEN-LAST:event_comboPrecursorMassTolActionPerformed
-
-    public JCheckBox getCheckboxIsRunFragger() {
-        return chkRunMsfragger;
-    }
-    
-    private MsfraggerGuiFrame getMsfraggerGuiFrame() {
-        MsfraggerGuiFrame f = frame.get();
-        if (f == null)
-            throw new IllegalStateException("validateFraggerDbPath() called while not attached to an MsfraggerGuiFrame.");
-        return f;
-    }
-    
-    public void enableDbSlicing(boolean enabled) {
-        if (!enabled) {
-            stateDbSlicing = (Integer)spinnerSlices.getValue();
-            spinnerSlices.setValue(1);
-        } else {
-            spinnerSlices.setValue(stateDbSlicing);
-        }
-        spinnerSlices.setEnabled(enabled);
-        lblSlices.setEnabled(enabled);
-    }
-    
-    public void enableMsadjuster(boolean enabled) {
-        chkMsadjuster.setEnabled(enabled);
-    }
-    
-    private void validateFraggerDbPath() {
-        SwingUtilities.invokeLater(() -> {
-            if (dbPathTip != null) {
-                dbPathTip.closeBalloon();
-                dbPathTip = null;
-            }
-
-            final JComponent anchor = panelFraggerMatchingConfig;
-            String text = getMsfraggerGuiFrame().getFastaPath();
-
-            if (StringUtils.isNullOrWhitespace(text)) {
-                dbPathTip = new BalloonTip(anchor, "Empty fasta path (see Sequence DB tab)!");
-                dbPathTip.setVisible(true);
-                return;
-            }
-
-            Path path = Paths.get(text).toAbsolutePath();
-            if (!Files.exists(path)) {
-                dbPathTip = new BalloonTip(anchor, "File does not exist (see Sequence DB tab)!");
-                dbPathTip.setVisible(true);
-                return;
-            }
-            if (Files.isDirectory(path)) {
-                dbPathTip = new BalloonTip(anchor, "DB path should not be a directory (see Sequence DB tab)!");
-                dbPathTip.setVisible(true);
-                return;
-            }
-        });
-    }
-    
-    private void comboFragMassTolActionPerformed(java.awt.event.ActionEvent evt) {//GEN-FIRST:event_comboFragMassTolActionPerformed
-        
-    }//GEN-LAST:event_comboFragMassTolActionPerformed
-
-    private void btnMsfraggerDefaultsClosedActionPerformed(java.awt.event.ActionEvent evt) {//GEN-FIRST:event_btnMsfraggerDefaultsClosedActionPerformed
-      loadDefaultsForUi(SearchTypeProp.closed, true);
-    }//GEN-LAST:event_btnMsfraggerDefaultsClosedActionPerformed
-
-    private void panelMsFraggerComponentShown(java.awt.event.ComponentEvent evt) {//GEN-FIRST:event_panelMsFraggerComponentShown
-        
-    }//GEN-LAST:event_panelMsFraggerComponentShown
-
-    private void textIsotopeErrorFocusLost(java.awt.event.FocusEvent evt) {//GEN-FIRST:event_textIsotopeErrorFocusLost
-        // TODO add your handling code here:
-    }//GEN-LAST:event_textIsotopeErrorFocusLost
-
-    private void textIsotopeErrorFocusGained(java.awt.event.FocusEvent evt) {//GEN-FIRST:event_textIsotopeErrorFocusGained
-        // TODO add your handling code here:
-    }//GEN-LAST:event_textIsotopeErrorFocusGained
-
-    private void textMassOffsetsFocusLost(java.awt.event.FocusEvent evt) {//GEN-FIRST:event_textMassOffsetsFocusLost
-        // TODO add your handling code here:
-    }//GEN-LAST:event_textMassOffsetsFocusLost
-
-    private void textMassOffsetsFocusGained(java.awt.event.FocusEvent evt) {//GEN-FIRST:event_textMassOffsetsFocusGained
-        // TODO add your handling code here:
-    }//GEN-LAST:event_textMassOffsetsFocusGained
-
-    private void chkMsadjusterActionPerformed(java.awt.event.ActionEvent evt) {//GEN-FIRST:event_chkMsadjusterActionPerformed
-        ThisAppProps.save(chkMsadjuster, ThisAppProps.PROP_MSADJUSTER_USE);
-    }//GEN-LAST:event_chkMsadjusterActionPerformed
-
-  private void btnDefaultsNonSpecificActionPerformed(java.awt.event.ActionEvent evt) {//GEN-FIRST:event_btnDefaultsNonSpecificActionPerformed
-<<<<<<< HEAD
-    loadDefaultsForUi(SearchTypeProp.nonspecific, true);
-=======
-
-    final SearchTypeProp type = SearchTypeProp.nonspecific;
-    loadDefaults(type);
-
-    int updateOthers = JOptionPane.showConfirmDialog(SwingUtils.findParentComponentForDialog(this),
-        "<html>New parameters for MSFragger loaded.<br/>"
-            + "<b>Highly recommended</b> to auto-update parameters for other tools.<br/><br/>"
-            + "Do you want to proceed?");
-    if (JOptionPane.YES_OPTION != updateOthers)
-      return;
-    EventBus.getDefault().post(new MessageSearchType(type));
->>>>>>> 1921c8de
-  }//GEN-LAST:event_btnDefaultsNonSpecificActionPerformed
-
-  private void checkShiftedIonsActionPerformed(java.awt.event.ActionEvent evt) {//GEN-FIRST:event_checkShiftedIonsActionPerformed
-    final boolean isEnabled = SwingUtils.isEnabledAndChecked(checkShiftedIons);
-    MessageShiftedIonsEnablement prev = EventBus.getDefault().getStickyEvent(MessageShiftedIonsEnablement.class);
-    if (prev != null && prev.isEnabled == isEnabled) {
-      return;
-    }
-    EventBus.getDefault().postSticky(new MessageShiftedIonsEnablement(isEnabled));
-  }//GEN-LAST:event_checkShiftedIonsActionPerformed
-
-  @Subscribe
-  public void onShiftedIonsEnablement(MessageShiftedIonsEnablement m) {
-    textShiftedIons.setEnabled(m.isEnabled);
-  }
-  
-  
-  private void textShiftedIonsActionPerformed(java.awt.event.ActionEvent evt) {//GEN-FIRST:event_textShiftedIonsActionPerformed
-    // TODO add your handling code here:
-  }//GEN-LAST:event_textShiftedIonsActionPerformed
-
-    public boolean isMsadjuster() {
-        return chkMsadjuster.isSelected();
-    }
-    
-    public void loadLastMsadjuster() {
-        if (!ThisAppProps.load(chkMsadjuster, ThisAppProps.PROP_MSADJUSTER_USE)) {
-            loadDefaultsMsadjuster(DEFAULT_TYPE);
-        }
-    }
-    
-    public void loadDefaultsMsadjuster(SearchTypeProp type) {
-        ThisAppProps.loadFromBundle(chkMsadjuster, ThisAppProps.PROP_MSADJUSTER_USE, type);
-    }
-    
-    /**
-     * Tables need to be cleared separately as they may contain more rows
-     * than would be filled by the new properties. So old 'ghost' entries
-     * might be left at the end of the table in such a case.
-     */
-    private void clearFormTables() {
-        Object[][] varModsData = new Object[MsfraggerParams.VAR_MOD_COUNT_MAX][3];
-        // set defaults for all fields
-        for (int i = 0; i < MsfraggerParams.VAR_MOD_COUNT_MAX; i++) {
-            varModsData[i][0] = false;
-            varModsData[i][1] = null;
-            varModsData[i][2] = null;
-        }
-        tableModelVarMods.setDataVector(varModsData, TABLE_VAR_MODS_COL_NAMES);
-        
-        Object[][] addModsData = new Object[MsfraggerParams.ADDON_NAMES.length][3];
-        for (int i = 0; i < MsfraggerParams.ADDON_NAMES.length; i++) {
-            addModsData[i][0] = false;
-            addModsData[i][1] = null;
-            addModsData[i][2] = null;
-        }
-        tableModelAddMods.setDataVector(addModsData, TABLE_ADD_MODS_COL_NAMES);
-    }
-    
-    public static PlainDocument getFilterIsotopeCorrection() {
-        final String filteredCharsRegex = "[^\\-\\d/]";
-        PlainDocument doc = new PlainDocument();
-        doc.setDocumentFilter(new DocumentFilter() {
-            @Override
-            public void insertString(DocumentFilter.FilterBypass fb, int off, String str, AttributeSet attr)
-                    throws BadLocationException {
-                str = str.replaceAll(filteredCharsRegex, "");
-                fb.insertString(off, str, attr);
-            }
-
-            @Override
-            public void replace(DocumentFilter.FilterBypass fb, int off, int len, String str, AttributeSet attr)
-                    throws BadLocationException {
-                str = str.replaceAll(filteredCharsRegex, "");
-                fb.replace(off, len, str, attr);
-            }
-        });
-        return doc;
-    }
-        
-    private String getDefaultTextMsfragger() {
-        String path = ThisAppProps.load(ThisAppProps.PROP_BIN_PATH_MSFRAGGER);
-        return path == null ? "MSFragger.jar" : path;
-    }
-
-    
-
-    // Variables declaration - do not modify//GEN-BEGIN:variables
-    private javax.swing.JButton btnDefaultsNonSpecific;
-    private javax.swing.JButton btnLoad;
-    private javax.swing.JButton btnMsfraggerDefaultsClosed;
-    private javax.swing.JButton btnMsfraggerDefaultsOpen;
-    private javax.swing.JButton btnSave;
-    private javax.swing.JCheckBox checkClipNTerm;
-    private javax.swing.JCheckBox checkMultipleVarMods;
-    private javax.swing.JCheckBox checkOverrideCharge;
-    private javax.swing.JCheckBox checkShiftedIons;
-    private javax.swing.JCheckBox chkMsadjuster;
-    private javax.swing.JCheckBox chkRunMsfragger;
-    private javax.swing.JComboBox<String> comboCleavage;
-    private javax.swing.JComboBox<String> comboFragMassTol;
-    private javax.swing.JComboBox<String> comboFraggerOutputType;
-    private javax.swing.JComboBox<String> comboPrecursorMassTol;
-    private javax.swing.JComboBox<String> comboPrecursorMode;
-    private javax.swing.JComboBox<String> comboPrecursorTrueTol;
-    private javax.swing.JLabel jLabel1;
-    private javax.swing.JLabel jLabel10;
-    private javax.swing.JLabel jLabel11;
-    private javax.swing.JLabel jLabel12;
-    private javax.swing.JLabel jLabel13;
-    private javax.swing.JLabel jLabel14;
-    private javax.swing.JLabel jLabel15;
-    private javax.swing.JLabel jLabel16;
-    private javax.swing.JLabel jLabel17;
-    private javax.swing.JLabel jLabel18;
-    private javax.swing.JLabel jLabel19;
-    private javax.swing.JLabel jLabel2;
-    private javax.swing.JLabel jLabel20;
-    private javax.swing.JLabel jLabel21;
-    private javax.swing.JLabel jLabel22;
-    private javax.swing.JLabel jLabel23;
-    private javax.swing.JLabel jLabel24;
-    private javax.swing.JLabel jLabel25;
-    private javax.swing.JLabel jLabel26;
-    private javax.swing.JLabel jLabel27;
-    private javax.swing.JLabel jLabel28;
-    private javax.swing.JLabel jLabel29;
-    private javax.swing.JLabel jLabel3;
-    private javax.swing.JLabel jLabel30;
-    private javax.swing.JLabel jLabel31;
-    private javax.swing.JLabel jLabel32;
-    private javax.swing.JLabel jLabel35;
-    private javax.swing.JLabel jLabel36;
-    private javax.swing.JLabel jLabel4;
-    private javax.swing.JLabel jLabel5;
-    private javax.swing.JLabel jLabel6;
-    private javax.swing.JLabel jLabel7;
-    private javax.swing.JLabel jLabel8;
-    private javax.swing.JLabel jLabel9;
-    private javax.swing.JPanel jPanel1;
-    private javax.swing.JPanel jPanel2;
-    private javax.swing.JPanel jPanel3;
-    private javax.swing.JPanel jPanel4;
-    private javax.swing.JPanel jPanel6;
-    private javax.swing.JPanel jPanel7;
-    private javax.swing.JPanel jPanel8;
-    private javax.swing.JPanel jPanel9;
-    private javax.swing.JScrollPane jScrollPane1;
-    private javax.swing.JScrollPane jScrollPane2;
-    private javax.swing.JLabel lblAddTopNComplementary;
-    private javax.swing.JLabel lblRam;
-    private javax.swing.JLabel lblSlices;
-    private javax.swing.JLabel lblThreads;
-    private javax.swing.JLabel lblTrackZeroTopN;
-    private javax.swing.JLabel lblZeroBinAcceptExpect;
-    private javax.swing.JLabel lblZeroBinMultiplyExpect;
-    private javax.swing.JPanel panelFraggerMatchingConfig;
-    private javax.swing.JPanel panelMsFragger;
-    private javax.swing.JPanel panelMsfraggerParams;
-    private javax.swing.JSpinner spinnerAddTopNComplementary;
-    private javax.swing.JSpinner spinnerClearMzRangeMax;
-    private javax.swing.JSpinner spinnerClearMzRangeMin;
-    private javax.swing.JSpinner spinnerDigestLenMax;
-    private javax.swing.JSpinner spinnerDigestLenMin;
-    private javax.swing.JSpinner spinnerDigestMassMax;
-    private javax.swing.JSpinner spinnerDigestMassMin;
-    private javax.swing.JSpinner spinnerFragMassTol;
-    private javax.swing.JSpinner spinnerFraggerRam;
-    private javax.swing.JSpinner spinnerFraggerThreads;
-    private javax.swing.JSpinner spinnerMaxCombos;
-    private javax.swing.JSpinner spinnerMaxFragCharge;
-    private javax.swing.JSpinner spinnerMaxVarModsPerMod;
-    private javax.swing.JSpinner spinnerMinFragsModelling;
-    private javax.swing.JSpinner spinnerMinMatchedFrags;
-    private javax.swing.JSpinner spinnerMinPeaks;
-    private javax.swing.JSpinner spinnerMinRatio;
-    private javax.swing.JSpinner spinnerMissedCleavages;
-    private javax.swing.JSpinner spinnerOutputMaxExpect;
-    private javax.swing.JSpinner spinnerPrecursorChargeHi;
-    private javax.swing.JSpinner spinnerPrecursorChargeLo;
-    private javax.swing.JSpinner spinnerPrecursorMassTolHi;
-    private javax.swing.JSpinner spinnerPrecursorMassTolLo;
-    private javax.swing.JSpinner spinnerPrecursorTrueTol;
-    private javax.swing.JSpinner spinnerReportTopN;
-    private javax.swing.JSpinner spinnerSlices;
-    private javax.swing.JSpinner spinnerTrackZeroTopN;
-    private javax.swing.JSpinner spinnerUseTopNPeaks;
-    private javax.swing.JSpinner spinnerZeroBinAcceptExpect;
-    private javax.swing.JSpinner spinnerZeroBinMultiplyExpect;
-    private javax.swing.JTable tableAdditionalMods;
-    private javax.swing.JTable tableVarMods;
-    private javax.swing.JTextField textButNotAfter;
-    private javax.swing.JTextField textCutAfter;
-    private javax.swing.JTextField textEnzymeName;
-    private javax.swing.JTextField textIsotopeError;
-    private javax.swing.JTextField textMassOffsets;
-    private javax.swing.JTextField textShiftedIons;
-    // End of variables declaration//GEN-END:variables
-
-    private ComboBoxModel<String> createOutputFormatComboModel() {
-        String[] items = new String[FraggerOutputType.values().length];
-        for (int i = 0; i < items.length; i++) {
-            items[i] = FraggerOutputType.values()[i].toString();
-        }
-        return new DefaultComboBoxModel<>(items);
-    }
-    
-    private ComboBoxModel<String> createMassToleranceUnitsComboModel() {
-        String[] items = new String[MassTolUnits.values().length];
-        for (int i = 0; i < items.length; i++) {
-            items[i] = MassTolUnits.values()[i].toString();
-        }
-        return new DefaultComboBoxModel<>(items);
-    }
-
-    private ComboBoxModel<String> createMsLevelComboBoxModel() {
-        String[] items = new String[MsLevel.values().length];
-        for (int i = 0; i < items.length; i++) {
-            items[i] = MsLevel.values()[i].toString();
-        }
-        
-        return new DefaultComboBoxModel<>(items);
-    }
-
-    private ComboBoxModel<String> createCleavageComboBoxModel() {
-        String[] items = new String[CleavageType.values().length];
-        for (int i = 0; i < items.length; i++) {
-            items[i] = CleavageType.values()[i].toString();
-        }
-        
-        return new DefaultComboBoxModel<>(items);
-    }
-
-    public boolean isRunMsfragger() {
-        return chkRunMsfragger.isSelected();
-    }
-
-  private ComboBoxModel<String> createPrecursorModeComboModel() {
-    final FraggerPrecursorMassMode[] values = FraggerPrecursorMassMode.values();
-    String[] items = new String[values.length];
-    for (int i = 0; i < items.length; i++) {
-      items[i] = values[i].toString();
-    }
-    return new DefaultComboBoxModel<String>(items);
-  }
-
-    
-}+/* 
+ * Copyright (C) 2018 Dmitry Avtonomov
+ *
+ * This program is free software: you can redistribute it and/or modify
+ * it under the terms of the GNU General Public License as published by
+ * the Free Software Foundation, either version 3 of the License, or
+ * (at your option) any later version.
+ *
+ * This program is distributed in the hope that it will be useful,
+ * but WITHOUT ANY WARRANTY; without even the implied warranty of
+ * MERCHANTABILITY or FITNESS FOR A PARTICULAR PURPOSE.  See the
+ * GNU General Public License for more details.
+ *
+ * You should have received a copy of the GNU General Public License
+ * along with this program.  If not, see <http://www.gnu.org/licenses/>.
+ */
+package umich.msfragger.gui;
+
+import static umich.msfragger.gui.MsfraggerGuiFrame.DEFAULT_TYPE;
+
+import java.awt.Component;
+import java.awt.Container;
+import java.io.File;
+import java.io.FileInputStream;
+import java.io.FileOutputStream;
+import java.io.IOException;
+import java.lang.ref.WeakReference;
+import java.nio.file.Files;
+import java.nio.file.Path;
+import java.nio.file.Paths;
+import java.util.List;
+import java.util.Locale;
+import java.util.regex.Matcher;
+import javax.swing.ComboBoxModel;
+import javax.swing.DefaultComboBoxModel;
+import javax.swing.JCheckBox;
+import javax.swing.JComponent;
+import javax.swing.JFileChooser;
+import javax.swing.JOptionPane;
+import javax.swing.JSpinner;
+import javax.swing.JTable;
+import javax.swing.SwingUtilities;
+import javax.swing.filechooser.FileNameExtensionFilter;
+import javax.swing.table.TableModel;
+import javax.swing.text.AttributeSet;
+import javax.swing.text.BadLocationException;
+import javax.swing.text.DocumentFilter;
+import javax.swing.text.PlainDocument;
+import net.java.balloontip.BalloonTip;
+import org.greenrobot.eventbus.EventBus;
+import org.greenrobot.eventbus.Subscribe;
+import umich.msfragger.gui.api.SearchTypeProp;
+import umich.msfragger.gui.renderers.TableCellDoubleRenderer;
+import umich.msfragger.messages.MessageSearchType;
+import umich.msfragger.messages.MessageShiftedIonsEnablement;
+import umich.msfragger.params.ThisAppProps;
+import umich.msfragger.params.enums.CleavageType;
+import umich.msfragger.params.enums.FraggerOutputType;
+import umich.msfragger.params.enums.FraggerPrecursorMassMode;
+import umich.msfragger.params.enums.MassTolUnits;
+import umich.msfragger.params.enums.MsLevel;
+import umich.msfragger.params.fragger.Mod;
+import umich.msfragger.params.fragger.MsfraggerParams;
+import umich.msfragger.util.DocumentFilters;
+import umich.msfragger.util.StringUtils;
+import umich.msfragger.util.SwingUtils;
+/**
+ *
+ * @author Dmitry Avtonomov
+ */
+public class FraggerPanel extends javax.swing.JPanel {
+
+    private static final long serialVersionUID = 1L;
+
+    public static final String PROP_FILECHOOSER_LAST_PATH = "msfragger.filechooser.path";
+    
+    private MsfraggerParams params;
+    private static final String[] TABLE_VAR_MODS_COL_NAMES = {"Enabled", "Site (editable)", "Mass Delta (editable)"};
+    private ModificationsTableModel tableModelVarMods;
+    private static final String[] TABLE_ADD_MODS_COL_NAMES = {"Enabled", "Site", "Mass Delta (editable)"};
+    private ModificationsTableModel tableModelAddMods;
+    
+    public static FileNameExtensionFilter fileNameExtensionFilter = new FileNameExtensionFilter("LCMS files (mzML/mzXML/mgf)", "mzml", "mzxml", "mgf");
+    
+    private BalloonTip dbPathTip = null;
+    WeakReference<MsfraggerGuiFrame> frame = null;
+    
+    int stateDbSlicing = 1;
+    
+    /**
+     * Creates new form FraggerPanel
+     * @param frame The frame this panel is added to. This is just a kludge as
+     * the whole application is just one large mess of a java swing form.
+     */
+    public FraggerPanel(MsfraggerGuiFrame frame) {
+        this.frame = new WeakReference<>(frame);
+        this.setLocale(frame.getLocale());
+        
+        initComponents();
+        initMore();
+    }
+
+    private void initMore() {
+        
+        updateRowHeights(tableVarMods);
+        tableVarMods.setDefaultRenderer(Double.class, new TableCellDoubleRenderer());
+        tableVarMods.setFillsViewportHeight(true);
+        SwingUtilities.invokeLater(new Runnable() {
+            @Override
+            public void run() {
+                tableVarMods.getColumnModel().getColumn(0).setMaxWidth(150);
+                tableVarMods.getColumnModel().getColumn(0).setMinWidth(20);
+                tableVarMods.getColumnModel().getColumn(0).setPreferredWidth(50);
+            }
+        });
+        tableAdditionalMods.setDefaultRenderer(Double.class, new TableCellDoubleRenderer());
+        tableAdditionalMods.setFillsViewportHeight(true);
+        SwingUtilities.invokeLater(new Runnable() {
+            @Override
+            public void run() {
+                tableAdditionalMods.getColumnModel().getColumn(0).setMaxWidth(150);
+                tableAdditionalMods.getColumnModel().getColumn(0).setMinWidth(20);
+                tableAdditionalMods.getColumnModel().getColumn(0).setPreferredWidth(50);
+            }
+        });
+        
+        params = new MsfraggerParams();
+        try {
+            params.load();
+            fillFormFromParams(params);
+            
+        } catch (Exception e) {
+            // something went wrong when loading defaults from the temp storage
+            String message = String.format(Locale.ROOT, "Could not load previously stored "
+                    + "parameters while creating MSFragger panel.\n\n"
+                    + "Load defaults instead?\n\n"
+                    + "If you choose to load defaults you might also want to click\n"
+                    + "the 'Load defaults..' button on the Config panel to make sure\n"
+                    + "that other panels are in synch with all the correct options.\n\n"
+                    + "If you choose cancel, some parts of the MSFragger panel might not\n"
+                    + "be pre-populated with data.");
+            String[] options = {"Cancel", "Load defaults for Closed", "Load defaults of Open"};
+            int result = JOptionPane.showOptionDialog(this, message, "Reset to defautls", 
+                        JOptionPane.DEFAULT_OPTION, JOptionPane.QUESTION_MESSAGE, null, options, options[0]);
+            switch (result) {
+                case 1:
+                    params.clear();
+                    params.loadDefaultsClosedSearch();
+                    fillFormFromParams(params);
+                    break;
+                case 2:
+                    params.clear();
+                    params.loadDefaultsOpenSearch();
+                    fillFormFromParams(params);
+                    break;
+            }
+        }
+        
+        EventBus.getDefault().register(this);
+    }
+    
+    public int getNumSlices() {
+        return (Integer)spinnerSlices.getValue();
+    }
+    
+    public String getFastaPath() {
+        MsfraggerGuiFrame f = frame.get();
+        if (f == null)
+            throw new IllegalStateException("getFastaPath() called while not attached to an MsfraggerGuiFrame.");
+        return f.getFastaPath();
+    }
+    
+    public int getRamGb() {
+        return (Integer)spinnerFraggerRam.getValue();
+    }
+    
+    public int getThreads() {
+        return (Integer)spinnerFraggerThreads.getValue();
+    }
+    
+    public String getOutputFileExt() {
+        return getOutputType().getExtension();
+    }
+    
+    public FraggerOutputType getOutputType() {
+        String val = comboFraggerOutputType.getItemAt(comboFraggerOutputType.getSelectedIndex());
+        return FraggerOutputType.valueOf(val);
+    }
+    
+    private void fillFormFromParams(MsfraggerParams params) {
+        
+        // just skip the fasta file, it's handled separately now
+//        MsfraggerGuiFrame f = frame.get();
+//        if (f == null)
+//            throw new IllegalStateException("fillFormFromParams() called while not attached to an MsfraggerGuiFrame.");
+//        f.setFastaPath(params.getDatabaseName());
+//        validateFraggerDbPath();
+        clearFormTables();
+        
+        
+        int ram = params.getFragpipeRam();
+        spinnerFraggerRam.setValue(ram);
+        spinnerFraggerThreads.setValue(params.getNumThreads());
+        
+        
+        comboPrecursorMassTol.setSelectedItem(params.getPrecursorMassUnits().toString());
+        Double precursorMassLower = params.getPrecursorMassLower();
+        Double precursorMassUpper = params.getPrecursorMassUpper();
+        boolean bothTolPresent = precursorMassLower != null && precursorMassUpper != null;
+        if (!bothTolPresent) {
+          throw new IllegalStateException("MSFragger option precursor_mass_tolerance has been replaced by precursor_mass_lower, precursor_mass_upper");
+        }
+        if (Double.compare(precursorMassLower, precursorMassUpper) == 0) {
+          // safety net for cases when both tolerances are the same
+          precursorMassLower = Math.abs(precursorMassLower) * -1;
+          precursorMassUpper = Math.abs(precursorMassUpper);
+        }
+        if (precursorMassLower > precursorMassUpper) {
+          throw new IllegalStateException("MSFragger precursor_mass_lower can't be higher than precursor_mass_upper");
+        }
+        spinnerPrecursorMassTolLo.setValue(precursorMassLower);
+        spinnerPrecursorMassTolHi.setValue(precursorMassUpper);
+        
+        comboPrecursorTrueTol.setSelectedItem(params.getPrecursorTrueUnits().toString());
+        spinnerPrecursorTrueTol.setValue(params.getPrecursorTrueTolerance());
+        
+        comboFragMassTol.setSelectedItem(params.getFragmentMassUnits().toString());
+        spinnerFragMassTol.setValue(params.getFragmentMassTolerance());
+        
+        comboFraggerOutputType.setSelectedItem(params.getOutputFormat().toString());
+        spinnerReportTopN.setValue(params.getOutputReportTopN());
+        spinnerOutputMaxExpect.setValue(params.getOutputMaxExpect());
+        
+        textIsotopeError.setText(params.getIsotopeError());
+        textMassOffsets.setText(params.getMassOffsets());
+        comboPrecursorMode.setSelectedItem(params.getPrecursorMassMode().name());
+        spinnerPrecursorChargeLo.setValue(params.getPrecursorCharge()[0]);
+        spinnerPrecursorChargeHi.setValue(params.getPrecursorCharge()[1]);
+        checkOverrideCharge.setSelected(params.getOverrideCharge());
+
+        checkShiftedIons.setSelected(params.getShiftedIons());
+        double[] range = params.getShiftedIonsExcludeRanges();
+        if (range != null) {
+          textShiftedIons.setText(String.format("(%.1f,%.1f)", range[0], range[1]));
+        }
+        
+        textEnzymeName.setText(params.getSearchEnzymeName());
+        textCutAfter.setText(params.getSearchEnzymeCutAfter());
+        textButNotAfter.setText(params.getSearchEnzymeButNotAfter());
+        
+        comboCleavage.setSelectedItem(params.getNumEnzymeTermini().toString());
+        spinnerMissedCleavages.setValue(params.getAllowedMissedCleavage());
+        checkClipNTerm.setSelected(params.getClipNTermM());
+        
+        spinnerDigestLenMin.setValue(params.getDigestMinLength());
+        spinnerDigestLenMax.setValue(params.getDigestMaxLength());
+        spinnerDigestMassMin.setValue(params.getDigestMassRange()[0]);
+        spinnerDigestMassMax.setValue(params.getDigestMassRange()[1]);
+        spinnerMaxFragCharge.setValue(params.getMaxFragmentCharge());
+        
+        spinnerMinPeaks.setValue(params.getMinimumPeaks());
+        spinnerUseTopNPeaks.setValue(params.getUseTopNPeaks());
+        spinnerMinFragsModelling.setValue(params.getMinFragmentsModelling());
+        spinnerMinMatchedFrags.setValue(params.getMinMatchedFragments());
+        spinnerMinRatio.setValue(params.getMinimumRatio());
+        spinnerClearMzRangeMin.setValue(params.getClearMzRange()[0]);
+        spinnerClearMzRangeMax.setValue(params.getClearMzRange()[1]);
+        
+//        checkZeroBinAcceptExpect.setSelected(params.getZeroBinAcceptExpect());
+//        checkZeroBinMultiplyExpect.setSelected(params.getZeroBinMultExpect());
+//        checkTrackZeroTopN.setSelected(params.getTrackZeroTopN());
+//        checkAddTopNComplementary.setSelected(params.getAddTopNComplementary());
+        spinnerZeroBinAcceptExpect.setValue(params.getZeroBinAcceptExpect());
+        spinnerZeroBinMultiplyExpect.setValue(params.getZeroBinMultExpect());
+        spinnerTrackZeroTopN.setValue(params.getTrackZeroTopN());
+        spinnerAddTopNComplementary.setValue(params.getAddTopNComplementary());
+        
+        checkMultipleVarMods.setSelected(params.getAllowMultipleVariableModsOnResidue());
+        spinnerMaxVarModsPerMod.setValue(params.getMaxVariableModsPerMod());
+        spinnerMaxCombos.setValue(params.getMaxVariableModsCombinations());
+        
+        // variable modifications
+        Object[][] varModsData = new Object[MsfraggerParams.VAR_MOD_COUNT_MAX][3];
+        // set defaults for all fields
+        for (int i = 0; i < MsfraggerParams.VAR_MOD_COUNT_MAX; i++) {
+            varModsData[i][0] = false;
+            varModsData[i][1] = null;
+            varModsData[i][2] = null;
+        }
+        // fill in the actual variable mod data
+        List<Mod> varMods = params.getVariableMods();
+        boolean hasIllegalSeq = false;
+        for (int i = 0; i < varMods.size(); i++) {
+            Mod m = varMods.get(i);
+            varModsData[i][0] = m.isEnabled;
+            varModsData[i][1] = m.sites;
+            if (m.sites != null && m.sites.contains("[*")) {
+                hasIllegalSeq = true;
+            }
+            varModsData[i][2] = m.massDelta;
+        }
+        tableModelVarMods.setDataVector(varModsData, TABLE_VAR_MODS_COL_NAMES);
+        
+        // fixed modifications
+        Object[][] addModsData = new Object[MsfraggerParams.ADDON_NAMES.length][3];
+        for (int i = 0; i < MsfraggerParams.ADDON_NAMES.length; i++) {
+            addModsData[i][0] = false;
+            addModsData[i][1] = null;
+            addModsData[i][2] = null;
+        }
+        List<Mod> addMods = params.getAdditionalMods();
+        for (int i = 0; i < addMods.size(); i++) {
+            Mod m = addMods.get(i);
+            addModsData[i][0] = m.isEnabled;
+            addModsData[i][1] = m.sites;
+            addModsData[i][2] = m.massDelta;
+        }
+        tableModelAddMods.setDataVector(addModsData, TABLE_ADD_MODS_COL_NAMES);
+        
+        if (hasIllegalSeq) {
+            String msg = "When populating the form we've noticed that variable modifications\n"
+                    + "table contains the site specification '[*'. This is likely a carryover\n"
+                    + "from older versions of Fragger parameters. Newer versions of MSFragger\n"
+                    + "use '[^' to mark N-terminal modifications for improved compatibility\n"
+                    + "with downstream tools.\n\n"
+                    + "We suggest reloading default values.\n\n"
+                    + "You can fix it yourself in the variable modifications table "
+                    + "later if you'd like.";
+            String[] options = {"Cancel", "Load defaults for Closed", "Load defaults of Open"};
+                int result = JOptionPane.showOptionDialog(this, msg, "Reset to defautls", 
+                        JOptionPane.DEFAULT_OPTION, JOptionPane.QUESTION_MESSAGE, null, options, options[0]);
+            switch (result) {
+                case 1:
+                    loadDefaults(SearchTypeProp.closed);
+                    break;
+                case 2:
+                    loadDefaults(SearchTypeProp.open);
+                    break;
+            }
+        }
+    }
+    
+    public MsfraggerParams collectParams() throws IOException {
+        MsfraggerParams p = new MsfraggerParams();
+        p.loadDefaultsOpenSearch();
+        fillParamsFromForm(p);
+        return p;
+    }
+    
+    private void fillParamsFromForm(MsfraggerParams params) throws IOException {
+        MsfraggerGuiFrame f = frame.get();
+        if (f == null)
+            throw new IllegalStateException("fillFormFromParams() called while not attached to an MsfraggerGuiFrame.");
+        
+        params.setDatabaseName(f.getFastaPath());
+        Integer ram = (Integer)spinnerFraggerRam.getValue();
+        params.setFragpipeRam(ram);
+        params.setNumThreads(utilSpinnerValue(spinnerFraggerThreads, Integer.class));
+        
+        params.setPrecursorMassUnits(MassTolUnits.valueOf(comboPrecursorMassTol.getItemAt(comboPrecursorMassTol.getSelectedIndex())));
+        params.setPrecursorMassLower((Double)spinnerPrecursorMassTolLo.getValue());
+        params.setPrecursorMassUpper((Double)spinnerPrecursorMassTolHi.getValue());
+        
+        params.setPrecursorTrueUnits(MassTolUnits.valueOf(comboPrecursorTrueTol.getItemAt(comboPrecursorTrueTol.getSelectedIndex())));
+        params.setPrecursorTrueTolerance((Double)spinnerPrecursorTrueTol.getValue());
+        
+        params.setFragmentMassUnits(MassTolUnits.valueOf(comboFragMassTol.getItemAt(comboFragMassTol.getSelectedIndex())));
+        params.setFragmentMassTolerance((Double)spinnerFragMassTol.getValue());
+        
+        //params.setOutputFileExtension(textOutputFileExt.getText());
+        FraggerOutputType outputType = getOutputType();
+        params.setOutputFileExtension(outputType.getExtension());
+        params.setOutputFormat(outputType);
+        params.setOutputReportTopN((Integer)spinnerReportTopN.getValue());
+        params.setOutputMaxExpect((Double)spinnerOutputMaxExpect.getValue());
+        
+        params.setIsotopeError(textIsotopeError.getText());
+        params.setMassOffsets(textMassOffsets.getText());
+        params.setPrecursorMassMode(FraggerPrecursorMassMode.valueOf(comboPrecursorMode.getItemAt(comboPrecursorMode.getSelectedIndex())));
+        
+        int zLo = (Integer)spinnerPrecursorChargeLo.getValue();
+        int zHi = (Integer)spinnerPrecursorChargeHi.getValue();
+        params.setPrecursorCharge(new int[] {zLo, zHi});
+        params.setOverrideCharge(checkOverrideCharge.isSelected());
+        
+        params.setSearchEnzymeName(textEnzymeName.getText());
+        params.setSearchEnzymeCutAfter(textCutAfter.getText());
+        params.setSearchEnzymeButNotAfter(textButNotAfter.getText());
+        
+        params.setNumEnzymeTermini(CleavageType.valueOf(comboCleavage.getItemAt(comboCleavage.getSelectedIndex())));
+        params.setAllowedMissedCleavage((Integer)spinnerMissedCleavages.getValue());
+        params.setClipNTermM(checkClipNTerm.isSelected());
+        
+        params.setDigestMinLength((Integer)spinnerDigestLenMin.getValue());
+        params.setDigestMaxLength((Integer)spinnerDigestLenMax.getValue());
+        
+        double massLo = (Double)spinnerDigestMassMin.getValue();
+        double massHi = (Double)spinnerDigestMassMax.getValue();
+        params.setDigestMassRange(new double[] {massLo, massHi});
+        params.setMaxFragmentCharge((Integer)spinnerMaxFragCharge.getValue());
+
+        final boolean isShiftedIons = SwingUtils.isEnabledAndChecked(checkShiftedIons);
+        params.setShiftedIons(isShiftedIons);
+        if (isShiftedIons) {
+          final Matcher m = MsfraggerParams.reShiftedIonsExclusionRange.matcher(textShiftedIons.getText().trim());
+          if (!m.find()) {
+            throw new IOException("Shifted ions exclude ranges string invalid format");
+          }
+          final double[] range = new double[2];
+          range[0] = Double.parseDouble(m.group("v1"));
+          range[1] = Double.parseDouble(m.group("v2"));
+          params.setShiftedIonsExcludeRanges(range);
+        }
+
+
+        params.setMinimumPeaks(utilSpinnerValue(spinnerMinPeaks, Integer.class));
+        params.setUseTopNPeaks((Integer)spinnerUseTopNPeaks.getValue());
+        
+        params.setMinFragmentsModelling((Integer)spinnerMinFragsModelling.getValue());
+        params.setMinMatchedFragments((Integer)spinnerMinMatchedFrags.getValue());
+        params.setMinimumRatio((Double)spinnerMinRatio.getValue());
+        
+        double clearMzLo = (Double)spinnerClearMzRangeMin.getValue();
+        double clearMzHi = (Double)spinnerClearMzRangeMax.getValue();
+        params.setClearMzRange(new double[] {clearMzLo, clearMzHi});
+        
+//        params.setZeroBinAcceptExpect(checkZeroBinAcceptExpect.isSelected());
+//        params.setZeroBinMultExpect(checkZeroBinMultiplyExpect.isSelected());
+//        params.setTrackZeroTopN(checkTrackZeroTopN.isSelected());
+//        params.setAddTopNComplementary(checkAddTopNComplementary.isSelected());
+        params.setTrackZeroTopN((Integer)spinnerTrackZeroTopN.getValue());
+        params.setZeroBinAcceptExpect((Double)spinnerZeroBinAcceptExpect.getValue());
+        params.setZeroBinMultExpect((Double)spinnerZeroBinMultiplyExpect.getValue());
+        params.setAddTopNComplementary((Integer)spinnerAddTopNComplementary.getValue());
+        
+        params.setAllowMultipleVariableModsOnResidue(checkMultipleVarMods.isSelected());
+        params.setMaxVariableModsPerMod((Integer)spinnerMaxVarModsPerMod.getValue());
+        params.setMaxVariableModsCombinations((Integer)spinnerMaxCombos.getValue());
+        
+        List<Mod> modsVar = tableModelVarMods.getModifications();
+        params.setVariableMods(modsVar);
+        
+        List<Mod> modsAdd = tableModelAddMods.getModifications();
+        params.setAdditionalMods(modsAdd);
+    }
+    
+    private<T> T utilSpinnerValue(JSpinner spinner, Class<T> clazz) {
+        return (T)spinner.getValue();
+    }
+    
+    public MsfraggerParams getParamsFromForm() {
+        throw new UnsupportedOperationException("Not implemented yet");
+    }
+    
+    private synchronized TableModel getDefaultVarModTableModel() {
+        if (tableModelVarMods != null)
+            return tableModelVarMods;
+        int cols = 3;
+        Object[][] data = new Object[MsfraggerParams.VAR_MOD_COUNT_MAX][cols];
+        for (int i = 0; i < data.length; i++) {
+            data[i][0] = false;
+            data[i][1] = null;
+            data[i][2] = null;
+        }
+
+        tableModelVarMods = new ModificationsTableModel(
+                TABLE_VAR_MODS_COL_NAMES,
+                new Class<?>[] { Boolean.class, String.class, Double.class },
+                new boolean[] {true, true, true},
+                new int[] {0, 1, 2},
+                data);
+
+        return tableModelVarMods;
+    }
+    
+    private synchronized TableModel getDefaultAddonTableModel() {
+        if (tableModelAddMods != null)
+            return tableModelAddMods;
+        
+        int cols = 3;
+        Object[][] data = new Object[MsfraggerParams.ADDONS_HUMAN_READABLE.length][cols];
+        for (int i = 0; i < data.length; i++) {
+            data[i][0] = false;
+            data[i][1] = MsfraggerParams.ADDONS_HUMAN_READABLE[i];
+            data[i][2] = 0.0;
+        }
+
+        tableModelAddMods = new ModificationsTableModel(
+                TABLE_ADD_MODS_COL_NAMES,
+                new Class<?>[] {Boolean.class, String.class, Double.class},
+                new boolean[] {true, false, true},
+                new int[] {0, 1, 2},
+                data);
+        
+        return tableModelAddMods;
+    }
+    
+    private void updateRowHeights(JTable table) {
+        for (int row = 0; row < table.getRowCount(); row++) {
+            int rowHeight = table.getRowHeight();
+
+            for (int column = 0; column < table.getColumnCount(); column++) {
+                Component comp = table.prepareRenderer(table.getCellRenderer(row, column), row, column);
+                rowHeight = Math.max(rowHeight, comp.getPreferredSize().height);
+            }
+
+            table.setRowHeight(row, rowHeight);
+        }
+    }
+    
+    /**
+     * This method is called from within the constructor to initialize the form.
+     * WARNING: Do NOT modify this code. The content of this method is always
+     * regenerated by the Form Editor.
+     */
+    @SuppressWarnings("unchecked")
+  // <editor-fold defaultstate="collapsed" desc="Generated Code">//GEN-BEGIN:initComponents
+  private void initComponents() {
+
+    panelMsFragger = new javax.swing.JPanel();
+    panelMsfraggerParams = new javax.swing.JPanel();
+    jPanel1 = new javax.swing.JPanel();
+    comboCleavage = new javax.swing.JComboBox<>();
+    jLabel11 = new javax.swing.JLabel();
+    jLabel8 = new javax.swing.JLabel();
+    textEnzymeName = new javax.swing.JTextField();
+    jLabel9 = new javax.swing.JLabel();
+    textCutAfter = new javax.swing.JTextField();
+    jLabel10 = new javax.swing.JLabel();
+    textButNotAfter = new javax.swing.JTextField();
+    jLabel7 = new javax.swing.JLabel();
+    spinnerMissedCleavages = new javax.swing.JSpinner();
+    checkClipNTerm = new javax.swing.JCheckBox();
+    jLabel14 = new javax.swing.JLabel();
+    spinnerDigestLenMin = new javax.swing.JSpinner();
+    jLabel15 = new javax.swing.JLabel();
+    spinnerDigestLenMax = new javax.swing.JSpinner();
+    jLabel16 = new javax.swing.JLabel();
+    spinnerDigestMassMin = new javax.swing.JSpinner();
+    jLabel17 = new javax.swing.JLabel();
+    spinnerDigestMassMax = new javax.swing.JSpinner();
+    jLabel18 = new javax.swing.JLabel();
+    spinnerMaxFragCharge = new javax.swing.JSpinner();
+    spinnerSlices = new javax.swing.JSpinner();
+    lblSlices = new javax.swing.JLabel();
+    jPanel2 = new javax.swing.JPanel();
+    checkMultipleVarMods = new javax.swing.JCheckBox();
+    jLabel12 = new javax.swing.JLabel();
+    spinnerMaxVarModsPerMod = new javax.swing.JSpinner();
+    jLabel13 = new javax.swing.JLabel();
+    spinnerMaxCombos = new javax.swing.JSpinner();
+    jScrollPane1 = new javax.swing.JScrollPane();
+    tableVarMods = new javax.swing.JTable();
+    jLabel31 = new javax.swing.JLabel();
+    jLabel32 = new javax.swing.JLabel();
+    jScrollPane2 = new javax.swing.JScrollPane();
+    tableAdditionalMods = new javax.swing.JTable();
+    jPanel3 = new javax.swing.JPanel();
+    jLabel19 = new javax.swing.JLabel();
+    spinnerMinPeaks = new javax.swing.JSpinner();
+    jLabel21 = new javax.swing.JLabel();
+    spinnerMinFragsModelling = new javax.swing.JSpinner();
+    jLabel23 = new javax.swing.JLabel();
+    spinnerMinRatio = new javax.swing.JSpinner();
+    jLabel20 = new javax.swing.JLabel();
+    spinnerUseTopNPeaks = new javax.swing.JSpinner();
+    jLabel22 = new javax.swing.JLabel();
+    jLabel24 = new javax.swing.JLabel();
+    spinnerMinMatchedFrags = new javax.swing.JSpinner();
+    spinnerClearMzRangeMin = new javax.swing.JSpinner();
+    jLabel26 = new javax.swing.JLabel();
+    spinnerClearMzRangeMax = new javax.swing.JSpinner();
+    jPanel4 = new javax.swing.JPanel();
+    spinnerTrackZeroTopN = new javax.swing.JSpinner();
+    lblTrackZeroTopN = new javax.swing.JLabel();
+    lblZeroBinAcceptExpect = new javax.swing.JLabel();
+    spinnerZeroBinAcceptExpect = new javax.swing.JSpinner();
+    lblZeroBinMultiplyExpect = new javax.swing.JLabel();
+    spinnerZeroBinMultiplyExpect = new javax.swing.JSpinner();
+    lblAddTopNComplementary = new javax.swing.JLabel();
+    spinnerAddTopNComplementary = new javax.swing.JSpinner();
+    spinnerFraggerThreads = new javax.swing.JSpinner();
+    lblThreads = new javax.swing.JLabel();
+    spinnerFraggerRam = new javax.swing.JSpinner();
+    lblRam = new javax.swing.JLabel();
+    jLabel35 = new javax.swing.JLabel();
+    panelFraggerMatchingConfig = new javax.swing.JPanel();
+    jPanel6 = new javax.swing.JPanel();
+    jLabel4 = new javax.swing.JLabel();
+    comboPrecursorTrueTol = new javax.swing.JComboBox<>();
+    jLabel5 = new javax.swing.JLabel();
+    comboFragMassTol = new javax.swing.JComboBox<>();
+    spinnerPrecursorTrueTol = new javax.swing.JSpinner();
+    spinnerFragMassTol = new javax.swing.JSpinner();
+    jPanel7 = new javax.swing.JPanel();
+    jLabel6 = new javax.swing.JLabel();
+    textIsotopeError = new javax.swing.JTextField();
+    jLabel29 = new javax.swing.JLabel();
+    spinnerPrecursorChargeLo = new javax.swing.JSpinner();
+    jLabel36 = new javax.swing.JLabel();
+    spinnerPrecursorChargeHi = new javax.swing.JSpinner();
+    checkOverrideCharge = new javax.swing.JCheckBox();
+    jLabel25 = new javax.swing.JLabel();
+    comboFraggerOutputType = new javax.swing.JComboBox<>();
+    jLabel1 = new javax.swing.JLabel();
+    textMassOffsets = new javax.swing.JTextField();
+    checkShiftedIons = new javax.swing.JCheckBox();
+    jLabel30 = new javax.swing.JLabel();
+    textShiftedIons = new javax.swing.JTextField();
+    comboPrecursorMode = new javax.swing.JComboBox<>();
+    jPanel8 = new javax.swing.JPanel();
+    spinnerReportTopN = new javax.swing.JSpinner();
+    spinnerOutputMaxExpect = new javax.swing.JSpinner();
+    jLabel27 = new javax.swing.JLabel();
+    jLabel28 = new javax.swing.JLabel();
+    jPanel9 = new javax.swing.JPanel();
+    jLabel3 = new javax.swing.JLabel();
+    comboPrecursorMassTol = new javax.swing.JComboBox<>();
+    spinnerPrecursorMassTolLo = new javax.swing.JSpinner();
+    jLabel2 = new javax.swing.JLabel();
+    spinnerPrecursorMassTolHi = new javax.swing.JSpinner();
+    chkMsadjuster = new javax.swing.JCheckBox();
+    btnSave = new javax.swing.JButton();
+    btnLoad = new javax.swing.JButton();
+    chkRunMsfragger = new javax.swing.JCheckBox();
+    btnMsfraggerDefaultsClosed = new javax.swing.JButton();
+    btnMsfraggerDefaultsOpen = new javax.swing.JButton();
+    btnDefaultsNonSpecific = new javax.swing.JButton();
+
+    panelMsFragger.addComponentListener(new java.awt.event.ComponentAdapter() {
+      public void componentShown(java.awt.event.ComponentEvent evt) {
+        panelMsFraggerComponentShown(evt);
+      }
+    });
+
+    panelMsfraggerParams.setBorder(javax.swing.BorderFactory.createTitledBorder("Options"));
+
+    jPanel1.setBorder(javax.swing.BorderFactory.createTitledBorder("Digest"));
+
+    comboCleavage.setModel(createCleavageComboBoxModel());
+
+    jLabel11.setText("Cleavage");
+
+    jLabel8.setText("Enzyme Name");
+
+    textEnzymeName.setText("Trypsin");
+    textEnzymeName.addActionListener(new java.awt.event.ActionListener() {
+      public void actionPerformed(java.awt.event.ActionEvent evt) {
+        textEnzymeNameActionPerformed(evt);
+      }
+    });
+
+    jLabel9.setText("Cut After");
+
+    textCutAfter.setDocument(DocumentFilters.getFilter("[^A-Z]+"));
+    textCutAfter.setText("KR");
+    textCutAfter.setToolTipText("Enzyme cleaves after these residues");
+
+    jLabel10.setText("But Not Before");
+
+    textButNotAfter.setDocument(DocumentFilters.getFilter("[^A-Z]+"));
+    textButNotAfter.setText("P");
+    textButNotAfter.setToolTipText("Enzyme cleaves if previous residues are not followed by this one");
+
+    jLabel7.setText("Missed Cleavages");
+
+    spinnerMissedCleavages.setModel(new javax.swing.SpinnerNumberModel(1, 0, 5, 1));
+
+    checkClipNTerm.setSelected(true);
+    checkClipNTerm.setText("Clip N-Term M");
+    checkClipNTerm.setToolTipText("<html>Specifies the trimming of a protein N-terminal<br>\nmethionine as a variable modification");
+
+    jLabel14.setText("Digest Length");
+
+    spinnerDigestLenMin.setModel(new javax.swing.SpinnerNumberModel(5, 3, null, 1));
+    spinnerDigestLenMin.setToolTipText("Min Peptide Length");
+
+    jLabel15.setText("-");
+
+    spinnerDigestLenMax.setModel(new javax.swing.SpinnerNumberModel(60, 3, null, 1));
+    spinnerDigestLenMax.setToolTipText("Max Peptide Length");
+
+    jLabel16.setText("Digest mass range");
+
+    spinnerDigestMassMin.setModel(new javax.swing.SpinnerNumberModel(500.0d, 0.0d, null, 500.0d));
+
+    jLabel17.setText("-");
+
+    spinnerDigestMassMax.setModel(new javax.swing.SpinnerNumberModel(10000.0d, 0.0d, 20000.0d, 1000.0d));
+
+    jLabel18.setText("Max Fragment Charge");
+
+    spinnerMaxFragCharge.setModel(new javax.swing.SpinnerNumberModel(2, 0, null, 1));
+
+    spinnerSlices.setModel(new javax.swing.SpinnerNumberModel(1, 1, null, 1));
+    spinnerSlices.setToolTipText("<html>Split database into smaller chunks.<br/>\nIf you're wondering what's that for, you likely don't need it.<br/>\nRequires MSFragger 20180924+.");
+    spinnerSlices.setEnabled(false);
+
+    lblSlices.setFont(new java.awt.Font("Tahoma", 2, 11)); // NOI18N
+    lblSlices.setText("Slice up database");
+    lblSlices.setToolTipText("<html>Split database into smaller chunks.<br/>\nIf you're wondering what's that for, you likely don't need it.<br/>\nRequires MSFragger 20180924+.");
+    lblSlices.setEnabled(false);
+
+    javax.swing.GroupLayout jPanel1Layout = new javax.swing.GroupLayout(jPanel1);
+    jPanel1.setLayout(jPanel1Layout);
+    jPanel1Layout.setHorizontalGroup(
+      jPanel1Layout.createParallelGroup(javax.swing.GroupLayout.Alignment.LEADING)
+      .addGroup(jPanel1Layout.createSequentialGroup()
+        .addGroup(jPanel1Layout.createParallelGroup(javax.swing.GroupLayout.Alignment.LEADING, false)
+          .addGroup(jPanel1Layout.createSequentialGroup()
+            .addContainerGap()
+            .addGroup(jPanel1Layout.createParallelGroup(javax.swing.GroupLayout.Alignment.TRAILING)
+              .addComponent(jLabel14)
+              .addComponent(jLabel11)
+              .addComponent(jLabel8))
+            .addGroup(jPanel1Layout.createParallelGroup(javax.swing.GroupLayout.Alignment.LEADING)
+              .addGroup(jPanel1Layout.createSequentialGroup()
+                .addPreferredGap(javax.swing.LayoutStyle.ComponentPlacement.RELATED)
+                .addComponent(textEnzymeName, javax.swing.GroupLayout.PREFERRED_SIZE, 121, javax.swing.GroupLayout.PREFERRED_SIZE))
+              .addGroup(javax.swing.GroupLayout.Alignment.TRAILING, jPanel1Layout.createSequentialGroup()
+                .addGap(7, 7, 7)
+                .addComponent(comboCleavage, javax.swing.GroupLayout.PREFERRED_SIZE, 119, javax.swing.GroupLayout.PREFERRED_SIZE)))
+            .addGap(18, 18, 18)
+            .addComponent(jLabel9)
+            .addPreferredGap(javax.swing.LayoutStyle.ComponentPlacement.RELATED)
+            .addComponent(textCutAfter, javax.swing.GroupLayout.PREFERRED_SIZE, 50, javax.swing.GroupLayout.PREFERRED_SIZE)
+            .addPreferredGap(javax.swing.LayoutStyle.ComponentPlacement.RELATED, javax.swing.GroupLayout.DEFAULT_SIZE, Short.MAX_VALUE)
+            .addComponent(jLabel10)
+            .addPreferredGap(javax.swing.LayoutStyle.ComponentPlacement.RELATED)
+            .addComponent(textButNotAfter, javax.swing.GroupLayout.PREFERRED_SIZE, 50, javax.swing.GroupLayout.PREFERRED_SIZE))
+          .addGroup(jPanel1Layout.createSequentialGroup()
+            .addGap(47, 47, 47)
+            .addGroup(jPanel1Layout.createParallelGroup(javax.swing.GroupLayout.Alignment.TRAILING)
+              .addGroup(jPanel1Layout.createSequentialGroup()
+                .addComponent(jLabel7)
+                .addPreferredGap(javax.swing.LayoutStyle.ComponentPlacement.RELATED)
+                .addComponent(spinnerMissedCleavages, javax.swing.GroupLayout.PREFERRED_SIZE, 50, javax.swing.GroupLayout.PREFERRED_SIZE))
+              .addGroup(jPanel1Layout.createSequentialGroup()
+                .addGroup(jPanel1Layout.createParallelGroup(javax.swing.GroupLayout.Alignment.TRAILING)
+                  .addGroup(jPanel1Layout.createSequentialGroup()
+                    .addComponent(spinnerDigestLenMin, javax.swing.GroupLayout.PREFERRED_SIZE, 66, javax.swing.GroupLayout.PREFERRED_SIZE)
+                    .addPreferredGap(javax.swing.LayoutStyle.ComponentPlacement.RELATED)
+                    .addComponent(jLabel15))
+                  .addComponent(jLabel18))
+                .addPreferredGap(javax.swing.LayoutStyle.ComponentPlacement.RELATED)
+                .addGroup(jPanel1Layout.createParallelGroup(javax.swing.GroupLayout.Alignment.LEADING, false)
+                  .addComponent(spinnerMaxFragCharge)
+                  .addComponent(spinnerDigestLenMax, javax.swing.GroupLayout.DEFAULT_SIZE, 66, Short.MAX_VALUE))
+                .addGap(18, 18, 18)
+                .addGroup(jPanel1Layout.createParallelGroup(javax.swing.GroupLayout.Alignment.LEADING, false)
+                  .addGroup(jPanel1Layout.createSequentialGroup()
+                    .addComponent(jLabel16)
+                    .addPreferredGap(javax.swing.LayoutStyle.ComponentPlacement.RELATED)
+                    .addComponent(spinnerDigestMassMin, javax.swing.GroupLayout.PREFERRED_SIZE, 70, javax.swing.GroupLayout.PREFERRED_SIZE)
+                    .addPreferredGap(javax.swing.LayoutStyle.ComponentPlacement.RELATED)
+                    .addComponent(jLabel17, javax.swing.GroupLayout.PREFERRED_SIZE, 4, javax.swing.GroupLayout.PREFERRED_SIZE)
+                    .addPreferredGap(javax.swing.LayoutStyle.ComponentPlacement.RELATED)
+                    .addComponent(spinnerDigestMassMax, javax.swing.GroupLayout.PREFERRED_SIZE, 70, javax.swing.GroupLayout.PREFERRED_SIZE))
+                  .addGroup(jPanel1Layout.createSequentialGroup()
+                    .addComponent(checkClipNTerm)
+                    .addPreferredGap(javax.swing.LayoutStyle.ComponentPlacement.RELATED, javax.swing.GroupLayout.DEFAULT_SIZE, Short.MAX_VALUE)
+                    .addComponent(lblSlices)
+                    .addPreferredGap(javax.swing.LayoutStyle.ComponentPlacement.RELATED)
+                    .addComponent(spinnerSlices, javax.swing.GroupLayout.PREFERRED_SIZE, 45, javax.swing.GroupLayout.PREFERRED_SIZE)))))))
+        .addContainerGap(javax.swing.GroupLayout.DEFAULT_SIZE, Short.MAX_VALUE))
+    );
+    jPanel1Layout.setVerticalGroup(
+      jPanel1Layout.createParallelGroup(javax.swing.GroupLayout.Alignment.LEADING)
+      .addGroup(jPanel1Layout.createSequentialGroup()
+        .addGroup(jPanel1Layout.createParallelGroup(javax.swing.GroupLayout.Alignment.BASELINE)
+          .addComponent(jLabel8)
+          .addComponent(textEnzymeName, javax.swing.GroupLayout.PREFERRED_SIZE, javax.swing.GroupLayout.DEFAULT_SIZE, javax.swing.GroupLayout.PREFERRED_SIZE)
+          .addComponent(jLabel9)
+          .addComponent(textCutAfter, javax.swing.GroupLayout.PREFERRED_SIZE, javax.swing.GroupLayout.DEFAULT_SIZE, javax.swing.GroupLayout.PREFERRED_SIZE)
+          .addComponent(jLabel10)
+          .addComponent(textButNotAfter, javax.swing.GroupLayout.PREFERRED_SIZE, javax.swing.GroupLayout.DEFAULT_SIZE, javax.swing.GroupLayout.PREFERRED_SIZE))
+        .addPreferredGap(javax.swing.LayoutStyle.ComponentPlacement.RELATED)
+        .addGroup(jPanel1Layout.createParallelGroup(javax.swing.GroupLayout.Alignment.BASELINE)
+          .addComponent(comboCleavage, javax.swing.GroupLayout.PREFERRED_SIZE, javax.swing.GroupLayout.DEFAULT_SIZE, javax.swing.GroupLayout.PREFERRED_SIZE)
+          .addComponent(jLabel11)
+          .addComponent(jLabel7)
+          .addComponent(spinnerMissedCleavages, javax.swing.GroupLayout.PREFERRED_SIZE, javax.swing.GroupLayout.DEFAULT_SIZE, javax.swing.GroupLayout.PREFERRED_SIZE))
+        .addPreferredGap(javax.swing.LayoutStyle.ComponentPlacement.UNRELATED)
+        .addGroup(jPanel1Layout.createParallelGroup(javax.swing.GroupLayout.Alignment.BASELINE)
+          .addComponent(jLabel14)
+          .addComponent(spinnerDigestLenMin, javax.swing.GroupLayout.PREFERRED_SIZE, javax.swing.GroupLayout.DEFAULT_SIZE, javax.swing.GroupLayout.PREFERRED_SIZE)
+          .addComponent(jLabel15)
+          .addComponent(spinnerDigestLenMax, javax.swing.GroupLayout.PREFERRED_SIZE, javax.swing.GroupLayout.DEFAULT_SIZE, javax.swing.GroupLayout.PREFERRED_SIZE)
+          .addComponent(jLabel16)
+          .addComponent(spinnerDigestMassMin, javax.swing.GroupLayout.PREFERRED_SIZE, javax.swing.GroupLayout.DEFAULT_SIZE, javax.swing.GroupLayout.PREFERRED_SIZE)
+          .addComponent(jLabel17)
+          .addComponent(spinnerDigestMassMax, javax.swing.GroupLayout.PREFERRED_SIZE, javax.swing.GroupLayout.DEFAULT_SIZE, javax.swing.GroupLayout.PREFERRED_SIZE))
+        .addPreferredGap(javax.swing.LayoutStyle.ComponentPlacement.UNRELATED)
+        .addGroup(jPanel1Layout.createParallelGroup(javax.swing.GroupLayout.Alignment.BASELINE)
+          .addComponent(jLabel18)
+          .addComponent(spinnerMaxFragCharge, javax.swing.GroupLayout.PREFERRED_SIZE, javax.swing.GroupLayout.DEFAULT_SIZE, javax.swing.GroupLayout.PREFERRED_SIZE)
+          .addComponent(checkClipNTerm)
+          .addComponent(spinnerSlices, javax.swing.GroupLayout.PREFERRED_SIZE, javax.swing.GroupLayout.DEFAULT_SIZE, javax.swing.GroupLayout.PREFERRED_SIZE)
+          .addComponent(lblSlices)))
+    );
+
+    jPanel2.setBorder(javax.swing.BorderFactory.createTitledBorder("Modifications"));
+
+    checkMultipleVarMods.setSelected(true);
+    checkMultipleVarMods.setText("Multiple variable mods on residue");
+
+    jLabel12.setText("Max var mods per mod");
+
+    spinnerMaxVarModsPerMod.setModel(new javax.swing.SpinnerNumberModel(2, 0, 5, 1));
+
+    jLabel13.setText("Max combos");
+
+    spinnerMaxCombos.setModel(new javax.swing.SpinnerNumberModel(5000, 1, 65534, 50));
+
+    tableVarMods.setModel(getDefaultVarModTableModel());
+    tableVarMods.setToolTipText("<html>Variable Modifications.<br/>\nValues:<br/>\n<ul>\n<li>A-Z amino acid codes</li>\n<li>*​ ​is​ ​used​ ​to​ ​represent​ ​any​ ​amino​ ​acid</li>\n<li>^​ ​is​ ​used​ ​to​ ​represent​ ​a​ ​terminus</li>\n<li>[​ ​is​ ​a​ ​modifier​ ​for​ ​protein​ ​N-terminal</li>\n<li>]​ ​is​ ​a​ ​modifier​ ​for​ ​protein​ ​C-terminal</li>\n<li>n​ ​is​ ​a​ ​modifier​ ​for​ ​peptide​ ​N-terminal</li>\n<li>c​ ​is​ ​a​ ​modifier​ ​for​ ​peptide​ ​C-terminal</li>\n</ul>\nSyntax​ ​Examples:\n<ul>\n<li>15.9949​ ​M​ ​(for​ ​oxidation​ ​on​ ​methionine)</li>\n<li>79.66331​ ​STY​ ​(for​ ​phosphorylation)</li>\n<li>-17.0265​ ​nQnC​ ​(for​ ​pyro-Glu​ ​or​ ​loss​ ​of​ ​ammonia​ ​at peptide​ ​N-terminal)</li>\n</ul>\nExample​ ​(M​ ​oxidation​ ​and​ ​N-terminal​ ​acetylation):\n<ul>\n<li>variable_mod_01​ ​=​ ​15.9949​ ​M</li>\n<li>variable_mod_02​ ​=​ ​42.0106​ ​[^</li>\n</ul>");
+    jScrollPane1.setViewportView(tableVarMods);
+
+    jLabel31.setText("Variable Modifications");
+
+    jLabel32.setText("Fixed Modifications");
+
+    tableAdditionalMods.setModel(getDefaultAddonTableModel());
+    jScrollPane2.setViewportView(tableAdditionalMods);
+
+    javax.swing.GroupLayout jPanel2Layout = new javax.swing.GroupLayout(jPanel2);
+    jPanel2.setLayout(jPanel2Layout);
+    jPanel2Layout.setHorizontalGroup(
+      jPanel2Layout.createParallelGroup(javax.swing.GroupLayout.Alignment.LEADING)
+      .addGroup(jPanel2Layout.createSequentialGroup()
+        .addContainerGap()
+        .addGroup(jPanel2Layout.createParallelGroup(javax.swing.GroupLayout.Alignment.LEADING)
+          .addGroup(jPanel2Layout.createSequentialGroup()
+            .addGroup(jPanel2Layout.createParallelGroup(javax.swing.GroupLayout.Alignment.LEADING)
+              .addComponent(jLabel31)
+              .addComponent(jLabel32))
+            .addGap(0, 0, Short.MAX_VALUE))
+          .addGroup(jPanel2Layout.createSequentialGroup()
+            .addGroup(jPanel2Layout.createParallelGroup(javax.swing.GroupLayout.Alignment.LEADING)
+              .addComponent(jScrollPane1)
+              .addComponent(jScrollPane2)
+              .addGroup(javax.swing.GroupLayout.Alignment.TRAILING, jPanel2Layout.createSequentialGroup()
+                .addGroup(jPanel2Layout.createParallelGroup(javax.swing.GroupLayout.Alignment.LEADING)
+                  .addGroup(jPanel2Layout.createSequentialGroup()
+                    .addComponent(jLabel12)
+                    .addPreferredGap(javax.swing.LayoutStyle.ComponentPlacement.RELATED)
+                    .addComponent(spinnerMaxVarModsPerMod, javax.swing.GroupLayout.PREFERRED_SIZE, 50, javax.swing.GroupLayout.PREFERRED_SIZE)
+                    .addGap(18, 18, 18)
+                    .addComponent(jLabel13))
+                  .addComponent(checkMultipleVarMods))
+                .addPreferredGap(javax.swing.LayoutStyle.ComponentPlacement.RELATED)
+                .addComponent(spinnerMaxCombos, javax.swing.GroupLayout.PREFERRED_SIZE, 70, javax.swing.GroupLayout.PREFERRED_SIZE)
+                .addGap(0, 248, Short.MAX_VALUE)))
+            .addContainerGap())))
+    );
+    jPanel2Layout.setVerticalGroup(
+      jPanel2Layout.createParallelGroup(javax.swing.GroupLayout.Alignment.LEADING)
+      .addGroup(jPanel2Layout.createSequentialGroup()
+        .addComponent(checkMultipleVarMods)
+        .addPreferredGap(javax.swing.LayoutStyle.ComponentPlacement.RELATED)
+        .addGroup(jPanel2Layout.createParallelGroup(javax.swing.GroupLayout.Alignment.BASELINE)
+          .addComponent(jLabel12)
+          .addComponent(spinnerMaxVarModsPerMod, javax.swing.GroupLayout.PREFERRED_SIZE, javax.swing.GroupLayout.DEFAULT_SIZE, javax.swing.GroupLayout.PREFERRED_SIZE)
+          .addComponent(jLabel13)
+          .addComponent(spinnerMaxCombos, javax.swing.GroupLayout.PREFERRED_SIZE, javax.swing.GroupLayout.DEFAULT_SIZE, javax.swing.GroupLayout.PREFERRED_SIZE))
+        .addGap(18, 18, 18)
+        .addComponent(jLabel31)
+        .addPreferredGap(javax.swing.LayoutStyle.ComponentPlacement.RELATED)
+        .addComponent(jScrollPane1, javax.swing.GroupLayout.PREFERRED_SIZE, 160, javax.swing.GroupLayout.PREFERRED_SIZE)
+        .addGap(18, 18, 18)
+        .addComponent(jLabel32)
+        .addPreferredGap(javax.swing.LayoutStyle.ComponentPlacement.RELATED)
+        .addComponent(jScrollPane2, javax.swing.GroupLayout.DEFAULT_SIZE, 267, Short.MAX_VALUE)
+        .addContainerGap())
+    );
+
+    jPanel3.setBorder(javax.swing.BorderFactory.createTitledBorder("Spectral Processing"));
+
+    jLabel19.setHorizontalAlignment(javax.swing.SwingConstants.TRAILING);
+    jLabel19.setText("Min peaks");
+
+    spinnerMinPeaks.setModel(new javax.swing.SpinnerNumberModel(6, 0, null, 1));
+    spinnerMinPeaks.setToolTipText("required minimum number of peaks in spectrum to search (default 10)");
+
+    jLabel21.setText("Min Frags Modelling");
+    jLabel21.setToolTipText("<html>Minimum number of matched peaks in PSM for<br>\ninclusion in statistical modeling");
+
+    spinnerMinFragsModelling.setToolTipText("<html>Minimum number of matched peaks in PSM for<br>\ninclusion in statistical modeling");
+
+    jLabel23.setText("Min Ratio");
+    jLabel23.setToolTipText("filter peaks below this fraction of strongest peak");
+
+    spinnerMinRatio.setModel(new javax.swing.SpinnerNumberModel(0.01d, 0.0d, null, 0.1d));
+    spinnerMinRatio.setToolTipText("filter peaks below this fraction of strongest peak");
+
+    jLabel20.setText("Use Top N Peaks");
+
+    spinnerUseTopNPeaks.setModel(new javax.swing.SpinnerNumberModel(100, 0, null, 10));
+
+    jLabel22.setText("Min Matched Frags");
+
+    jLabel24.setText("Clear m/z range");
+    jLabel24.setToolTipText("for iTRAQ/TMT type data; will clear out all peaks in the specified m/z range");
+
+    spinnerMinMatchedFrags.setModel(new javax.swing.SpinnerNumberModel(6, 0, null, 1));
+
+    spinnerClearMzRangeMin.setModel(new javax.swing.SpinnerNumberModel(0.0d, 0.0d, null, 10.0d));
+    spinnerClearMzRangeMin.setToolTipText("for iTRAQ/TMT type data; will clear out all peaks in the specified m/z range");
+
+    jLabel26.setText("-");
+
+    spinnerClearMzRangeMax.setModel(new javax.swing.SpinnerNumberModel(0.0d, 0.0d, null, 10.0d));
+    spinnerClearMzRangeMax.setToolTipText("for iTRAQ/TMT type data; will clear out all peaks in the specified m/z range");
+
+    javax.swing.GroupLayout jPanel3Layout = new javax.swing.GroupLayout(jPanel3);
+    jPanel3.setLayout(jPanel3Layout);
+    jPanel3Layout.setHorizontalGroup(
+      jPanel3Layout.createParallelGroup(javax.swing.GroupLayout.Alignment.LEADING)
+      .addGroup(jPanel3Layout.createSequentialGroup()
+        .addContainerGap()
+        .addGroup(jPanel3Layout.createParallelGroup(javax.swing.GroupLayout.Alignment.TRAILING)
+          .addComponent(jLabel23)
+          .addGroup(jPanel3Layout.createParallelGroup(javax.swing.GroupLayout.Alignment.TRAILING, false)
+            .addComponent(jLabel19, javax.swing.GroupLayout.Alignment.LEADING, javax.swing.GroupLayout.DEFAULT_SIZE, javax.swing.GroupLayout.DEFAULT_SIZE, Short.MAX_VALUE)
+            .addComponent(jLabel21, javax.swing.GroupLayout.Alignment.LEADING, javax.swing.GroupLayout.DEFAULT_SIZE, javax.swing.GroupLayout.DEFAULT_SIZE, Short.MAX_VALUE)))
+        .addPreferredGap(javax.swing.LayoutStyle.ComponentPlacement.RELATED)
+        .addGroup(jPanel3Layout.createParallelGroup(javax.swing.GroupLayout.Alignment.TRAILING)
+          .addGroup(jPanel3Layout.createSequentialGroup()
+            .addComponent(spinnerMinRatio, javax.swing.GroupLayout.PREFERRED_SIZE, 70, javax.swing.GroupLayout.PREFERRED_SIZE)
+            .addGap(33, 33, 33)
+            .addComponent(jLabel24))
+          .addGroup(jPanel3Layout.createParallelGroup(javax.swing.GroupLayout.Alignment.LEADING, false)
+            .addGroup(jPanel3Layout.createSequentialGroup()
+              .addComponent(spinnerMinPeaks, javax.swing.GroupLayout.PREFERRED_SIZE, 70, javax.swing.GroupLayout.PREFERRED_SIZE)
+              .addPreferredGap(javax.swing.LayoutStyle.ComponentPlacement.RELATED, javax.swing.GroupLayout.DEFAULT_SIZE, Short.MAX_VALUE)
+              .addComponent(jLabel20))
+            .addGroup(jPanel3Layout.createSequentialGroup()
+              .addComponent(spinnerMinFragsModelling, javax.swing.GroupLayout.PREFERRED_SIZE, 70, javax.swing.GroupLayout.PREFERRED_SIZE)
+              .addGap(18, 18, 18)
+              .addComponent(jLabel22))))
+        .addPreferredGap(javax.swing.LayoutStyle.ComponentPlacement.RELATED)
+        .addGroup(jPanel3Layout.createParallelGroup(javax.swing.GroupLayout.Alignment.LEADING, false)
+          .addComponent(spinnerUseTopNPeaks, javax.swing.GroupLayout.DEFAULT_SIZE, 70, Short.MAX_VALUE)
+          .addComponent(spinnerClearMzRangeMin)
+          .addComponent(spinnerMinMatchedFrags))
+        .addPreferredGap(javax.swing.LayoutStyle.ComponentPlacement.RELATED)
+        .addComponent(jLabel26)
+        .addPreferredGap(javax.swing.LayoutStyle.ComponentPlacement.RELATED)
+        .addComponent(spinnerClearMzRangeMax, javax.swing.GroupLayout.PREFERRED_SIZE, 70, javax.swing.GroupLayout.PREFERRED_SIZE)
+        .addContainerGap(javax.swing.GroupLayout.DEFAULT_SIZE, Short.MAX_VALUE))
+    );
+    jPanel3Layout.setVerticalGroup(
+      jPanel3Layout.createParallelGroup(javax.swing.GroupLayout.Alignment.LEADING)
+      .addGroup(jPanel3Layout.createSequentialGroup()
+        .addGroup(jPanel3Layout.createParallelGroup(javax.swing.GroupLayout.Alignment.BASELINE)
+          .addComponent(spinnerMinPeaks, javax.swing.GroupLayout.PREFERRED_SIZE, javax.swing.GroupLayout.DEFAULT_SIZE, javax.swing.GroupLayout.PREFERRED_SIZE)
+          .addComponent(jLabel19)
+          .addComponent(jLabel20)
+          .addComponent(spinnerUseTopNPeaks, javax.swing.GroupLayout.PREFERRED_SIZE, javax.swing.GroupLayout.DEFAULT_SIZE, javax.swing.GroupLayout.PREFERRED_SIZE))
+        .addPreferredGap(javax.swing.LayoutStyle.ComponentPlacement.RELATED)
+        .addGroup(jPanel3Layout.createParallelGroup(javax.swing.GroupLayout.Alignment.BASELINE)
+          .addComponent(jLabel21)
+          .addComponent(spinnerMinFragsModelling, javax.swing.GroupLayout.PREFERRED_SIZE, javax.swing.GroupLayout.DEFAULT_SIZE, javax.swing.GroupLayout.PREFERRED_SIZE)
+          .addComponent(jLabel22)
+          .addComponent(spinnerMinMatchedFrags, javax.swing.GroupLayout.PREFERRED_SIZE, javax.swing.GroupLayout.DEFAULT_SIZE, javax.swing.GroupLayout.PREFERRED_SIZE))
+        .addPreferredGap(javax.swing.LayoutStyle.ComponentPlacement.RELATED)
+        .addGroup(jPanel3Layout.createParallelGroup(javax.swing.GroupLayout.Alignment.BASELINE)
+          .addComponent(jLabel23)
+          .addComponent(spinnerMinRatio, javax.swing.GroupLayout.PREFERRED_SIZE, javax.swing.GroupLayout.DEFAULT_SIZE, javax.swing.GroupLayout.PREFERRED_SIZE)
+          .addComponent(jLabel24)
+          .addComponent(spinnerClearMzRangeMin, javax.swing.GroupLayout.PREFERRED_SIZE, javax.swing.GroupLayout.DEFAULT_SIZE, javax.swing.GroupLayout.PREFERRED_SIZE)
+          .addComponent(jLabel26)
+          .addComponent(spinnerClearMzRangeMax, javax.swing.GroupLayout.PREFERRED_SIZE, javax.swing.GroupLayout.DEFAULT_SIZE, javax.swing.GroupLayout.PREFERRED_SIZE))
+        .addContainerGap(javax.swing.GroupLayout.DEFAULT_SIZE, Short.MAX_VALUE))
+    );
+
+    jPanel4.setBorder(javax.swing.BorderFactory.createTitledBorder("Advanced Open Search Parameters"));
+
+    spinnerTrackZeroTopN.setModel(new javax.swing.SpinnerNumberModel(0, 0, null, 5));
+    spinnerTrackZeroTopN.setToolTipText(lblTrackZeroTopN.getToolTipText());
+
+    lblTrackZeroTopN.setText("Track Zero Top N");
+    lblTrackZeroTopN.setToolTipText("<html>Track top N unmodified peptide results separately<br/>\nfrom main results internally for boosting features.<br/>\nShould be set to a number greater than<br/>\noutput_report_topN if zero bin boosting is desired<br/>"); // NOI18N
+
+    lblZeroBinAcceptExpect.setText("Zero Bin Accept Expect");
+    lblZeroBinAcceptExpect.setToolTipText("<html>Ranks a zero-bin hit above all non-zero-bin hit if it<br/>\nhas expectation less than this value.");
+
+    spinnerZeroBinAcceptExpect.setModel(new javax.swing.SpinnerNumberModel(0.0d, 0.0d, null, 0.1d));
+    spinnerZeroBinAcceptExpect.setToolTipText(lblZeroBinAcceptExpect.getToolTipText());
+
+    lblZeroBinMultiplyExpect.setText("Zero Bin Multiply Expect");
+    lblZeroBinMultiplyExpect.setToolTipText("<html>Multiplies expect value of PSMs in the zero-bin<br/>\nduring results ordering (set to less than 1 for<br/>\nboosting)"); // NOI18N
+
+    spinnerZeroBinMultiplyExpect.setModel(new javax.swing.SpinnerNumberModel(1.0d, 0.0d, 1.0d, 0.05d));
+    spinnerZeroBinMultiplyExpect.setToolTipText(lblZeroBinMultiplyExpect.getToolTipText());
+
+    lblAddTopNComplementary.setText("Add Top N Complementary");
+    lblAddTopNComplementary.setToolTipText("<html>Inserts complementary ions corresponding to the top<br/>\nN most intense fragments in each experimental<br/>\nspectra. Useful for recovery of modified peptides<br/>\nnear C-terminal in open search. Should be set to 0<br/>\n(disabled) otherwise"); // NOI18N
+
+    spinnerAddTopNComplementary.setModel(new javax.swing.SpinnerNumberModel(0, 0, null, 2));
+    spinnerAddTopNComplementary.setToolTipText(lblAddTopNComplementary.getToolTipText());
+
+    javax.swing.GroupLayout jPanel4Layout = new javax.swing.GroupLayout(jPanel4);
+    jPanel4.setLayout(jPanel4Layout);
+    jPanel4Layout.setHorizontalGroup(
+      jPanel4Layout.createParallelGroup(javax.swing.GroupLayout.Alignment.LEADING)
+      .addGroup(jPanel4Layout.createSequentialGroup()
+        .addContainerGap()
+        .addGroup(jPanel4Layout.createParallelGroup(javax.swing.GroupLayout.Alignment.LEADING)
+          .addComponent(lblZeroBinAcceptExpect)
+          .addComponent(lblTrackZeroTopN))
+        .addPreferredGap(javax.swing.LayoutStyle.ComponentPlacement.RELATED)
+        .addGroup(jPanel4Layout.createParallelGroup(javax.swing.GroupLayout.Alignment.TRAILING)
+          .addGroup(jPanel4Layout.createSequentialGroup()
+            .addComponent(spinnerZeroBinAcceptExpect, javax.swing.GroupLayout.PREFERRED_SIZE, 75, javax.swing.GroupLayout.PREFERRED_SIZE)
+            .addGap(24, 24, 24)
+            .addComponent(lblZeroBinMultiplyExpect))
+          .addGroup(jPanel4Layout.createSequentialGroup()
+            .addComponent(spinnerTrackZeroTopN, javax.swing.GroupLayout.PREFERRED_SIZE, 75, javax.swing.GroupLayout.PREFERRED_SIZE)
+            .addPreferredGap(javax.swing.LayoutStyle.ComponentPlacement.UNRELATED)
+            .addComponent(lblAddTopNComplementary)))
+        .addPreferredGap(javax.swing.LayoutStyle.ComponentPlacement.RELATED)
+        .addGroup(jPanel4Layout.createParallelGroup(javax.swing.GroupLayout.Alignment.LEADING, false)
+          .addComponent(spinnerZeroBinMultiplyExpect, javax.swing.GroupLayout.DEFAULT_SIZE, 75, Short.MAX_VALUE)
+          .addComponent(spinnerAddTopNComplementary))
+        .addContainerGap(javax.swing.GroupLayout.DEFAULT_SIZE, Short.MAX_VALUE))
+    );
+    jPanel4Layout.setVerticalGroup(
+      jPanel4Layout.createParallelGroup(javax.swing.GroupLayout.Alignment.LEADING)
+      .addGroup(jPanel4Layout.createSequentialGroup()
+        .addContainerGap()
+        .addGroup(jPanel4Layout.createParallelGroup(javax.swing.GroupLayout.Alignment.BASELINE)
+          .addComponent(spinnerTrackZeroTopN, javax.swing.GroupLayout.PREFERRED_SIZE, javax.swing.GroupLayout.DEFAULT_SIZE, javax.swing.GroupLayout.PREFERRED_SIZE)
+          .addComponent(lblTrackZeroTopN)
+          .addComponent(lblAddTopNComplementary)
+          .addComponent(spinnerAddTopNComplementary, javax.swing.GroupLayout.PREFERRED_SIZE, javax.swing.GroupLayout.DEFAULT_SIZE, javax.swing.GroupLayout.PREFERRED_SIZE))
+        .addPreferredGap(javax.swing.LayoutStyle.ComponentPlacement.UNRELATED)
+        .addGroup(jPanel4Layout.createParallelGroup(javax.swing.GroupLayout.Alignment.BASELINE)
+          .addComponent(lblZeroBinAcceptExpect)
+          .addComponent(spinnerZeroBinAcceptExpect, javax.swing.GroupLayout.PREFERRED_SIZE, javax.swing.GroupLayout.DEFAULT_SIZE, javax.swing.GroupLayout.PREFERRED_SIZE)
+          .addComponent(lblZeroBinMultiplyExpect)
+          .addComponent(spinnerZeroBinMultiplyExpect, javax.swing.GroupLayout.PREFERRED_SIZE, javax.swing.GroupLayout.DEFAULT_SIZE, javax.swing.GroupLayout.PREFERRED_SIZE))
+        .addContainerGap(12, Short.MAX_VALUE))
+    );
+
+    spinnerFraggerThreads.setModel(new javax.swing.SpinnerNumberModel(0, 0, null, 1));
+    spinnerFraggerThreads.setToolTipText(lblThreads.getToolTipText());
+
+    lblThreads.setText("Threads");
+    lblThreads.setToolTipText("<html>0 means auto-identify the number of processing cores available.");
+
+    spinnerFraggerRam.setModel(new javax.swing.SpinnerNumberModel(0, 0, null, 1));
+    spinnerFraggerRam.setToolTipText(lblRam.getToolTipText());
+
+    lblRam.setText("RAM");
+    lblRam.setToolTipText("<html>When set to 0 won't pass -Xmx parameter when starting JVM.<br/>\nIf unsure, just leave it at 0.");
+
+    jLabel35.setText("GB");
+
+    panelFraggerMatchingConfig.setBorder(javax.swing.BorderFactory.createTitledBorder("Peak Matching Configuration"));
+
+    jLabel4.setText("Precursor True Tolerance");
+    jLabel4.setToolTipText("<html>True precursor mass tolerance <br>\nshould be set to your instrument's precursor mass accuracy <br>\n(window is +/- this value).  This value is used for tie breaking <br>\nof results and boosting of unmodified peptides in open search.<br>");
+
+    comboPrecursorTrueTol.setModel(createMassToleranceUnitsComboModel());
+    comboPrecursorTrueTol.setToolTipText("<html>True precursor mass tolerance <br>\nshould be set to your instrument's precursor mass accuracy <br>\n(window is +/- this value).  This value is used for tie breaking <br>\nof results and boosting of unmodified peptides in open search.<br>");
+    comboPrecursorTrueTol.addActionListener(new java.awt.event.ActionListener() {
+      public void actionPerformed(java.awt.event.ActionEvent evt) {
+        comboPrecursorTrueTolActionPerformed(evt);
+      }
+    });
+
+    jLabel5.setText("Fragment Mass Tolerance");
+
+    comboFragMassTol.setModel(createMassToleranceUnitsComboModel());
+    comboFragMassTol.addActionListener(new java.awt.event.ActionListener() {
+      public void actionPerformed(java.awt.event.ActionEvent evt) {
+        comboFragMassTolActionPerformed(evt);
+      }
+    });
+
+    spinnerPrecursorTrueTol.setModel(new javax.swing.SpinnerNumberModel(50.0d, 0.0d, null, 5.0d));
+    spinnerPrecursorTrueTol.setToolTipText("<html>True precursor mass tolerance <br>\nshould be set to your instrument's precursor mass accuracy <br>\n(window is +/- this value).  This value is used for tie breaking <br>\nof results and boosting of unmodified peptides in open search.<br>");
+
+    spinnerFragMassTol.setModel(new javax.swing.SpinnerNumberModel(50.0d, 0.0d, null, 5.0d));
+
+    javax.swing.GroupLayout jPanel6Layout = new javax.swing.GroupLayout(jPanel6);
+    jPanel6.setLayout(jPanel6Layout);
+    jPanel6Layout.setHorizontalGroup(
+      jPanel6Layout.createParallelGroup(javax.swing.GroupLayout.Alignment.LEADING)
+      .addGroup(jPanel6Layout.createSequentialGroup()
+        .addContainerGap(javax.swing.GroupLayout.DEFAULT_SIZE, Short.MAX_VALUE)
+        .addGroup(jPanel6Layout.createParallelGroup(javax.swing.GroupLayout.Alignment.LEADING)
+          .addGroup(javax.swing.GroupLayout.Alignment.TRAILING, jPanel6Layout.createSequentialGroup()
+            .addComponent(jLabel4, javax.swing.GroupLayout.PREFERRED_SIZE, 123, javax.swing.GroupLayout.PREFERRED_SIZE)
+            .addPreferredGap(javax.swing.LayoutStyle.ComponentPlacement.RELATED)
+            .addComponent(comboPrecursorTrueTol, javax.swing.GroupLayout.PREFERRED_SIZE, 66, javax.swing.GroupLayout.PREFERRED_SIZE)
+            .addPreferredGap(javax.swing.LayoutStyle.ComponentPlacement.RELATED)
+            .addComponent(spinnerPrecursorTrueTol, javax.swing.GroupLayout.PREFERRED_SIZE, 55, javax.swing.GroupLayout.PREFERRED_SIZE))
+          .addGroup(javax.swing.GroupLayout.Alignment.TRAILING, jPanel6Layout.createSequentialGroup()
+            .addComponent(jLabel5)
+            .addPreferredGap(javax.swing.LayoutStyle.ComponentPlacement.RELATED)
+            .addComponent(comboFragMassTol, javax.swing.GroupLayout.PREFERRED_SIZE, 66, javax.swing.GroupLayout.PREFERRED_SIZE)
+            .addPreferredGap(javax.swing.LayoutStyle.ComponentPlacement.RELATED)
+            .addComponent(spinnerFragMassTol, javax.swing.GroupLayout.PREFERRED_SIZE, 55, javax.swing.GroupLayout.PREFERRED_SIZE)))
+        .addContainerGap())
+    );
+    jPanel6Layout.setVerticalGroup(
+      jPanel6Layout.createParallelGroup(javax.swing.GroupLayout.Alignment.LEADING)
+      .addGroup(jPanel6Layout.createSequentialGroup()
+        .addContainerGap()
+        .addGroup(jPanel6Layout.createParallelGroup(javax.swing.GroupLayout.Alignment.BASELINE)
+          .addComponent(spinnerPrecursorTrueTol, javax.swing.GroupLayout.PREFERRED_SIZE, javax.swing.GroupLayout.DEFAULT_SIZE, javax.swing.GroupLayout.PREFERRED_SIZE)
+          .addComponent(comboPrecursorTrueTol, javax.swing.GroupLayout.PREFERRED_SIZE, javax.swing.GroupLayout.DEFAULT_SIZE, javax.swing.GroupLayout.PREFERRED_SIZE)
+          .addComponent(jLabel4))
+        .addPreferredGap(javax.swing.LayoutStyle.ComponentPlacement.UNRELATED)
+        .addGroup(jPanel6Layout.createParallelGroup(javax.swing.GroupLayout.Alignment.BASELINE)
+          .addComponent(spinnerFragMassTol, javax.swing.GroupLayout.PREFERRED_SIZE, javax.swing.GroupLayout.DEFAULT_SIZE, javax.swing.GroupLayout.PREFERRED_SIZE)
+          .addComponent(comboFragMassTol, javax.swing.GroupLayout.PREFERRED_SIZE, javax.swing.GroupLayout.DEFAULT_SIZE, javax.swing.GroupLayout.PREFERRED_SIZE)
+          .addComponent(jLabel5))
+        .addContainerGap(javax.swing.GroupLayout.DEFAULT_SIZE, Short.MAX_VALUE))
+    );
+
+    jLabel6.setHorizontalAlignment(javax.swing.SwingConstants.TRAILING);
+    jLabel6.setText("Isotope Error");
+    jLabel6.setToolTipText("<html>0=off, -1/0/1/2/3 (standard C13 error)<br><br>\nIsotope correction for MS/MS events triggered on<br>\nisotopic peaks. Should be set to 0 (disabled) for open<br>\nsearch or 0/1/2 for correction of narrow window<br>\nsearches. Shifts the precursor mass window to<br>\nmultiples of this value multiplied by the mass difference<br>\nof C13-C12.");
+
+    textIsotopeError.setDocument(getFilterIsotopeCorrection());
+    textIsotopeError.setText("-1/0/1/2");
+    textIsotopeError.setToolTipText("<html>0=off, -1/0/1/2/3 (standard C13 error)<br><br>\nIsotope correction for MS/MS events triggered on<br>\nisotopic peaks. Should be set to 0 (disabled) for open<br>\nsearch or 0/1/2 for correction of narrow window<br>\nsearches. Shifts the precursor mass window to<br>\nmultiples of this value multiplied by the mass difference<br>\nof C13-C12.");
+    textIsotopeError.addFocusListener(new java.awt.event.FocusAdapter() {
+      public void focusGained(java.awt.event.FocusEvent evt) {
+        textIsotopeErrorFocusGained(evt);
+      }
+      public void focusLost(java.awt.event.FocusEvent evt) {
+        textIsotopeErrorFocusLost(evt);
+      }
+    });
+
+    jLabel29.setText("Precursor Charge");
+    jLabel29.setToolTipText("<html>Assume range of potential precursor charge states.<br>\nOnly relevant when override_charge is set to 1.<br>\nSpecified as space separated range of integers.<br>");
+
+    spinnerPrecursorChargeLo.setToolTipText("<html>Assume range of potential precursor charge states.<br>\nOnly relevant when override_charge is set to 1.<br>\nSpecified as space separated range of integers.<br>");
+
+    jLabel36.setText("-");
+
+    spinnerPrecursorChargeHi.setToolTipText("<html>Assume range of potential precursor charge states.<br>\nOnly relevant when override_charge is set to 1.<br>\nSpecified as space separated range of integers.<br>");
+
+    checkOverrideCharge.setText("Override Charge");
+    checkOverrideCharge.setToolTipText("<html>Ignores precursor charge and uses charge state<br>\nspecified in precursor_charge range.<br>");
+
+    jLabel25.setHorizontalAlignment(javax.swing.SwingConstants.TRAILING);
+    jLabel25.setText("Output Type");
+    jLabel25.setToolTipText("<html>How the search results are to be reported.<br>\nDownstream tools only support PepXML format.<br><br>\nOnly use TSV (tab delimited file) if you want to process <br>\nsearch resutls yourself for easier import into other software.<br>");
+
+    comboFraggerOutputType.setModel(createOutputFormatComboModel());
+    comboFraggerOutputType.setToolTipText("<html>How the search results are to be reported.<br>\nDownstream tools only support PepXML format.<br><br>\nOnly use TSV (tab delimited file) if you want to process <br>\nsearch resutls yourself for easier import into other software.<br>");
+
+    jLabel1.setText("Mass Offsets");
+    jLabel1.setToolTipText("<html>Mass_offsets in MSFragger creates multiple precursor tolerance windows with<br>\nspecified mass offsets. These values are multiplexed with the isotope error option. <br><br>\n\nFor example, mass_offsets = 0/79.966 can be used as a restricted \"open\" search that <br>\nlooks for unmodified and phosphorylated peptides (on any residue).<br><br>\n\nSetting isotope_error to 0/1/2 in combination with this example will create <br>\nsearch windows around (0,1,2,79.966, 80.966, 81.966).");
+
+    textMassOffsets.setToolTipText("<html>Mass_offsets in MSFragger creates multiple precursor tolerance windows with<br> specified mass offsets. These values are multiplexed with the isotope error option. <br><br>  For example, mass_offsets = 0/79.966 can be used as a restricted \"open\" search that <br> looks for unmodified and phosphorylated peptides (on any residue).<br><br>  Setting isotope_error to 0/1/2 in combination with this example will create <br> search windows around (0,1,2,79.966, 80.966, 81.966).");
+    textMassOffsets.addFocusListener(new java.awt.event.FocusAdapter() {
+      public void focusGained(java.awt.event.FocusEvent evt) {
+        textMassOffsetsFocusGained(evt);
+      }
+      public void focusLost(java.awt.event.FocusEvent evt) {
+        textMassOffsetsFocusLost(evt);
+      }
+    });
+
+    checkShiftedIons.setText("Shifted ion series");
+    checkShiftedIons.setHorizontalTextPosition(javax.swing.SwingConstants.LEADING);
+    checkShiftedIons.addActionListener(new java.awt.event.ActionListener() {
+      public void actionPerformed(java.awt.event.ActionEvent evt) {
+        checkShiftedIonsActionPerformed(evt);
+      }
+    });
+
+    jLabel30.setText("Shifted ions exclusion ranges");
+
+    textShiftedIons.setText("(-1.5,3.5)");
+    textShiftedIons.addActionListener(new java.awt.event.ActionListener() {
+      public void actionPerformed(java.awt.event.ActionEvent evt) {
+        textShiftedIonsActionPerformed(evt);
+      }
+    });
+
+    comboPrecursorMode.setModel(createPrecursorModeComboModel());
+
+    javax.swing.GroupLayout jPanel7Layout = new javax.swing.GroupLayout(jPanel7);
+    jPanel7.setLayout(jPanel7Layout);
+    jPanel7Layout.setHorizontalGroup(
+      jPanel7Layout.createParallelGroup(javax.swing.GroupLayout.Alignment.LEADING)
+      .addGroup(jPanel7Layout.createSequentialGroup()
+        .addContainerGap()
+        .addGroup(jPanel7Layout.createParallelGroup(javax.swing.GroupLayout.Alignment.LEADING, false)
+          .addGroup(jPanel7Layout.createSequentialGroup()
+            .addGroup(jPanel7Layout.createParallelGroup(javax.swing.GroupLayout.Alignment.TRAILING)
+              .addComponent(jLabel29, javax.swing.GroupLayout.PREFERRED_SIZE, 84, javax.swing.GroupLayout.PREFERRED_SIZE)
+              .addComponent(jLabel6, javax.swing.GroupLayout.PREFERRED_SIZE, 93, javax.swing.GroupLayout.PREFERRED_SIZE))
+            .addPreferredGap(javax.swing.LayoutStyle.ComponentPlacement.RELATED)
+            .addGroup(jPanel7Layout.createParallelGroup(javax.swing.GroupLayout.Alignment.LEADING, false)
+              .addComponent(textIsotopeError, javax.swing.GroupLayout.DEFAULT_SIZE, 125, Short.MAX_VALUE)
+              .addGroup(jPanel7Layout.createSequentialGroup()
+                .addComponent(spinnerPrecursorChargeLo, javax.swing.GroupLayout.PREFERRED_SIZE, 52, javax.swing.GroupLayout.PREFERRED_SIZE)
+                .addPreferredGap(javax.swing.LayoutStyle.ComponentPlacement.RELATED)
+                .addComponent(jLabel36, javax.swing.GroupLayout.PREFERRED_SIZE, 6, javax.swing.GroupLayout.PREFERRED_SIZE)
+                .addPreferredGap(javax.swing.LayoutStyle.ComponentPlacement.RELATED)
+                .addComponent(spinnerPrecursorChargeHi)))
+            .addGap(18, 18, 18)
+            .addGroup(jPanel7Layout.createParallelGroup(javax.swing.GroupLayout.Alignment.LEADING, false)
+              .addGroup(jPanel7Layout.createSequentialGroup()
+                .addComponent(jLabel1)
+                .addPreferredGap(javax.swing.LayoutStyle.ComponentPlacement.RELATED)
+                .addComponent(textMassOffsets))
+              .addGroup(jPanel7Layout.createSequentialGroup()
+                .addComponent(checkOverrideCharge)
+                .addGap(18, 18, 18)
+                .addComponent(jLabel25)))
+            .addPreferredGap(javax.swing.LayoutStyle.ComponentPlacement.RELATED)
+            .addGroup(jPanel7Layout.createParallelGroup(javax.swing.GroupLayout.Alignment.LEADING, false)
+              .addComponent(comboFraggerOutputType, 0, 100, Short.MAX_VALUE)
+              .addComponent(comboPrecursorMode, 0, javax.swing.GroupLayout.DEFAULT_SIZE, Short.MAX_VALUE)))
+          .addGroup(jPanel7Layout.createSequentialGroup()
+            .addGap(9, 9, 9)
+            .addComponent(checkShiftedIons)
+            .addPreferredGap(javax.swing.LayoutStyle.ComponentPlacement.UNRELATED)
+            .addComponent(jLabel30)
+            .addPreferredGap(javax.swing.LayoutStyle.ComponentPlacement.RELATED)
+            .addComponent(textShiftedIons)))
+        .addContainerGap(22, Short.MAX_VALUE))
+    );
+    jPanel7Layout.setVerticalGroup(
+      jPanel7Layout.createParallelGroup(javax.swing.GroupLayout.Alignment.LEADING)
+      .addGroup(jPanel7Layout.createSequentialGroup()
+        .addContainerGap()
+        .addGroup(jPanel7Layout.createParallelGroup(javax.swing.GroupLayout.Alignment.BASELINE)
+          .addComponent(jLabel6)
+          .addComponent(textIsotopeError, javax.swing.GroupLayout.PREFERRED_SIZE, javax.swing.GroupLayout.DEFAULT_SIZE, javax.swing.GroupLayout.PREFERRED_SIZE)
+          .addComponent(jLabel1)
+          .addComponent(textMassOffsets, javax.swing.GroupLayout.PREFERRED_SIZE, javax.swing.GroupLayout.DEFAULT_SIZE, javax.swing.GroupLayout.PREFERRED_SIZE)
+          .addComponent(comboPrecursorMode, javax.swing.GroupLayout.PREFERRED_SIZE, javax.swing.GroupLayout.DEFAULT_SIZE, javax.swing.GroupLayout.PREFERRED_SIZE))
+        .addPreferredGap(javax.swing.LayoutStyle.ComponentPlacement.RELATED)
+        .addGroup(jPanel7Layout.createParallelGroup(javax.swing.GroupLayout.Alignment.BASELINE)
+          .addComponent(spinnerPrecursorChargeLo, javax.swing.GroupLayout.PREFERRED_SIZE, javax.swing.GroupLayout.DEFAULT_SIZE, javax.swing.GroupLayout.PREFERRED_SIZE)
+          .addComponent(jLabel36)
+          .addComponent(spinnerPrecursorChargeHi, javax.swing.GroupLayout.PREFERRED_SIZE, javax.swing.GroupLayout.DEFAULT_SIZE, javax.swing.GroupLayout.PREFERRED_SIZE)
+          .addComponent(checkOverrideCharge)
+          .addComponent(jLabel29)
+          .addComponent(jLabel25)
+          .addComponent(comboFraggerOutputType, javax.swing.GroupLayout.PREFERRED_SIZE, javax.swing.GroupLayout.DEFAULT_SIZE, javax.swing.GroupLayout.PREFERRED_SIZE))
+        .addPreferredGap(javax.swing.LayoutStyle.ComponentPlacement.RELATED)
+        .addGroup(jPanel7Layout.createParallelGroup(javax.swing.GroupLayout.Alignment.BASELINE)
+          .addComponent(checkShiftedIons)
+          .addComponent(jLabel30)
+          .addComponent(textShiftedIons, javax.swing.GroupLayout.PREFERRED_SIZE, javax.swing.GroupLayout.DEFAULT_SIZE, javax.swing.GroupLayout.PREFERRED_SIZE))
+        .addContainerGap(javax.swing.GroupLayout.DEFAULT_SIZE, Short.MAX_VALUE))
+    );
+
+    spinnerReportTopN.setModel(new javax.swing.SpinnerNumberModel(3, 1, null, 1));
+    spinnerReportTopN.setToolTipText("Reports top N PSMs per input spectrum");
+
+    spinnerOutputMaxExpect.setModel(new javax.swing.SpinnerNumberModel(50.0d, 0.0d, null, 1.0d));
+    spinnerOutputMaxExpect.setToolTipText("<html>Suppresses reporting of PSM if top hit has<br> expectation greater than this threshold");
+
+    jLabel27.setHorizontalAlignment(javax.swing.SwingConstants.TRAILING);
+    jLabel27.setText("Report Top N");
+    jLabel27.setToolTipText("Reports top N PSMs per input spectrum");
+
+    jLabel28.setText("Output Max Expect");
+    jLabel28.setToolTipText("<html>Suppresses reporting of PSM if top hit has<br>\nexpectation greater than this threshold");
+
+    javax.swing.GroupLayout jPanel8Layout = new javax.swing.GroupLayout(jPanel8);
+    jPanel8.setLayout(jPanel8Layout);
+    jPanel8Layout.setHorizontalGroup(
+      jPanel8Layout.createParallelGroup(javax.swing.GroupLayout.Alignment.LEADING)
+      .addGroup(jPanel8Layout.createSequentialGroup()
+        .addContainerGap()
+        .addGroup(jPanel8Layout.createParallelGroup(javax.swing.GroupLayout.Alignment.TRAILING)
+          .addGroup(jPanel8Layout.createSequentialGroup()
+            .addComponent(jLabel28)
+            .addPreferredGap(javax.swing.LayoutStyle.ComponentPlacement.RELATED)
+            .addComponent(spinnerOutputMaxExpect, javax.swing.GroupLayout.PREFERRED_SIZE, 80, javax.swing.GroupLayout.PREFERRED_SIZE))
+          .addGroup(jPanel8Layout.createSequentialGroup()
+            .addComponent(jLabel27, javax.swing.GroupLayout.PREFERRED_SIZE, 93, javax.swing.GroupLayout.PREFERRED_SIZE)
+            .addPreferredGap(javax.swing.LayoutStyle.ComponentPlacement.RELATED)
+            .addComponent(spinnerReportTopN, javax.swing.GroupLayout.PREFERRED_SIZE, 80, javax.swing.GroupLayout.PREFERRED_SIZE)))
+        .addContainerGap(javax.swing.GroupLayout.DEFAULT_SIZE, Short.MAX_VALUE))
+    );
+    jPanel8Layout.setVerticalGroup(
+      jPanel8Layout.createParallelGroup(javax.swing.GroupLayout.Alignment.LEADING)
+      .addGroup(jPanel8Layout.createSequentialGroup()
+        .addContainerGap()
+        .addGroup(jPanel8Layout.createParallelGroup(javax.swing.GroupLayout.Alignment.BASELINE)
+          .addComponent(jLabel27)
+          .addComponent(spinnerReportTopN, javax.swing.GroupLayout.PREFERRED_SIZE, javax.swing.GroupLayout.DEFAULT_SIZE, javax.swing.GroupLayout.PREFERRED_SIZE))
+        .addPreferredGap(javax.swing.LayoutStyle.ComponentPlacement.UNRELATED)
+        .addGroup(jPanel8Layout.createParallelGroup(javax.swing.GroupLayout.Alignment.BASELINE)
+          .addComponent(spinnerOutputMaxExpect, javax.swing.GroupLayout.PREFERRED_SIZE, javax.swing.GroupLayout.DEFAULT_SIZE, javax.swing.GroupLayout.PREFERRED_SIZE)
+          .addComponent(jLabel28))
+        .addContainerGap(javax.swing.GroupLayout.DEFAULT_SIZE, Short.MAX_VALUE))
+    );
+
+    jLabel3.setText("Precursor Mass Tolerance");
+
+    comboPrecursorMassTol.setModel(createMassToleranceUnitsComboModel());
+    comboPrecursorMassTol.addActionListener(new java.awt.event.ActionListener() {
+      public void actionPerformed(java.awt.event.ActionEvent evt) {
+        comboPrecursorMassTolActionPerformed(evt);
+      }
+    });
+
+    spinnerPrecursorMassTolLo.setModel(new javax.swing.SpinnerNumberModel(-20.0d, null, null, 10.0d));
+
+    jLabel2.setText("-");
+
+    spinnerPrecursorMassTolHi.setModel(new javax.swing.SpinnerNumberModel(20.0d, null, null, 10.0d));
+
+    chkMsadjuster.setFont(new java.awt.Font("Tahoma", 2, 11)); // NOI18N
+    chkMsadjuster.setText("Adjust precursor mass");
+    chkMsadjuster.setToolTipText("<html>Correct monoisotopic mass determination errors.<br/>\nRequires MSFragger 20180924+.");
+    chkMsadjuster.addActionListener(new java.awt.event.ActionListener() {
+      public void actionPerformed(java.awt.event.ActionEvent evt) {
+        chkMsadjusterActionPerformed(evt);
+      }
+    });
+
+    javax.swing.GroupLayout jPanel9Layout = new javax.swing.GroupLayout(jPanel9);
+    jPanel9.setLayout(jPanel9Layout);
+    jPanel9Layout.setHorizontalGroup(
+      jPanel9Layout.createParallelGroup(javax.swing.GroupLayout.Alignment.LEADING)
+      .addGroup(jPanel9Layout.createSequentialGroup()
+        .addContainerGap()
+        .addComponent(jLabel3)
+        .addPreferredGap(javax.swing.LayoutStyle.ComponentPlacement.RELATED)
+        .addComponent(comboPrecursorMassTol, javax.swing.GroupLayout.PREFERRED_SIZE, 65, javax.swing.GroupLayout.PREFERRED_SIZE)
+        .addPreferredGap(javax.swing.LayoutStyle.ComponentPlacement.RELATED)
+        .addComponent(spinnerPrecursorMassTolLo, javax.swing.GroupLayout.PREFERRED_SIZE, 70, javax.swing.GroupLayout.PREFERRED_SIZE)
+        .addPreferredGap(javax.swing.LayoutStyle.ComponentPlacement.RELATED)
+        .addComponent(jLabel2)
+        .addPreferredGap(javax.swing.LayoutStyle.ComponentPlacement.RELATED)
+        .addComponent(spinnerPrecursorMassTolHi, javax.swing.GroupLayout.PREFERRED_SIZE, 70, javax.swing.GroupLayout.PREFERRED_SIZE)
+        .addGap(18, 18, 18)
+        .addComponent(chkMsadjuster)
+        .addContainerGap(javax.swing.GroupLayout.DEFAULT_SIZE, Short.MAX_VALUE))
+    );
+    jPanel9Layout.setVerticalGroup(
+      jPanel9Layout.createParallelGroup(javax.swing.GroupLayout.Alignment.LEADING)
+      .addGroup(jPanel9Layout.createSequentialGroup()
+        .addContainerGap()
+        .addGroup(jPanel9Layout.createParallelGroup(javax.swing.GroupLayout.Alignment.BASELINE)
+          .addComponent(jLabel3)
+          .addComponent(comboPrecursorMassTol, javax.swing.GroupLayout.PREFERRED_SIZE, javax.swing.GroupLayout.DEFAULT_SIZE, javax.swing.GroupLayout.PREFERRED_SIZE)
+          .addComponent(spinnerPrecursorMassTolLo, javax.swing.GroupLayout.PREFERRED_SIZE, javax.swing.GroupLayout.DEFAULT_SIZE, javax.swing.GroupLayout.PREFERRED_SIZE)
+          .addComponent(jLabel2)
+          .addComponent(spinnerPrecursorMassTolHi, javax.swing.GroupLayout.PREFERRED_SIZE, javax.swing.GroupLayout.DEFAULT_SIZE, javax.swing.GroupLayout.PREFERRED_SIZE)
+          .addComponent(chkMsadjuster))
+        .addContainerGap(javax.swing.GroupLayout.DEFAULT_SIZE, Short.MAX_VALUE))
+    );
+
+    loadLastMsadjuster();
+
+    javax.swing.GroupLayout panelFraggerMatchingConfigLayout = new javax.swing.GroupLayout(panelFraggerMatchingConfig);
+    panelFraggerMatchingConfig.setLayout(panelFraggerMatchingConfigLayout);
+    panelFraggerMatchingConfigLayout.setHorizontalGroup(
+      panelFraggerMatchingConfigLayout.createParallelGroup(javax.swing.GroupLayout.Alignment.LEADING)
+      .addGroup(panelFraggerMatchingConfigLayout.createSequentialGroup()
+        .addContainerGap()
+        .addGroup(panelFraggerMatchingConfigLayout.createParallelGroup(javax.swing.GroupLayout.Alignment.LEADING)
+          .addComponent(jPanel9, javax.swing.GroupLayout.DEFAULT_SIZE, javax.swing.GroupLayout.DEFAULT_SIZE, Short.MAX_VALUE)
+          .addComponent(jPanel7, javax.swing.GroupLayout.DEFAULT_SIZE, javax.swing.GroupLayout.DEFAULT_SIZE, Short.MAX_VALUE)
+          .addGroup(panelFraggerMatchingConfigLayout.createSequentialGroup()
+            .addComponent(jPanel6, javax.swing.GroupLayout.PREFERRED_SIZE, javax.swing.GroupLayout.DEFAULT_SIZE, javax.swing.GroupLayout.PREFERRED_SIZE)
+            .addPreferredGap(javax.swing.LayoutStyle.ComponentPlacement.UNRELATED)
+            .addComponent(jPanel8, javax.swing.GroupLayout.DEFAULT_SIZE, javax.swing.GroupLayout.DEFAULT_SIZE, Short.MAX_VALUE)))
+        .addContainerGap())
+    );
+    panelFraggerMatchingConfigLayout.setVerticalGroup(
+      panelFraggerMatchingConfigLayout.createParallelGroup(javax.swing.GroupLayout.Alignment.LEADING)
+      .addGroup(panelFraggerMatchingConfigLayout.createSequentialGroup()
+        .addComponent(jPanel9, javax.swing.GroupLayout.PREFERRED_SIZE, javax.swing.GroupLayout.DEFAULT_SIZE, javax.swing.GroupLayout.PREFERRED_SIZE)
+        .addPreferredGap(javax.swing.LayoutStyle.ComponentPlacement.RELATED)
+        .addGroup(panelFraggerMatchingConfigLayout.createParallelGroup(javax.swing.GroupLayout.Alignment.TRAILING)
+          .addComponent(jPanel6, javax.swing.GroupLayout.PREFERRED_SIZE, javax.swing.GroupLayout.DEFAULT_SIZE, javax.swing.GroupLayout.PREFERRED_SIZE)
+          .addComponent(jPanel8, javax.swing.GroupLayout.PREFERRED_SIZE, javax.swing.GroupLayout.DEFAULT_SIZE, javax.swing.GroupLayout.PREFERRED_SIZE))
+        .addPreferredGap(javax.swing.LayoutStyle.ComponentPlacement.RELATED)
+        .addComponent(jPanel7, javax.swing.GroupLayout.PREFERRED_SIZE, javax.swing.GroupLayout.DEFAULT_SIZE, javax.swing.GroupLayout.PREFERRED_SIZE))
+    );
+
+    btnSave.setText("Save");
+    btnSave.setToolTipText("<html>Save current parameters to a file.");
+    btnSave.addActionListener(new java.awt.event.ActionListener() {
+      public void actionPerformed(java.awt.event.ActionEvent evt) {
+        btnSaveActionPerformed(evt);
+      }
+    });
+
+    btnLoad.setText("Load");
+    btnLoad.setToolTipText("<html>Load a previously saved MSFragger parameter file.<br/>\nYou can find a copy of parameter files (fragger.params) in your old <br/>\nsearch results directories, they are copied there automatically.");
+    btnLoad.addActionListener(new java.awt.event.ActionListener() {
+      public void actionPerformed(java.awt.event.ActionEvent evt) {
+        btnLoadActionPerformed(evt);
+      }
+    });
+
+    javax.swing.GroupLayout panelMsfraggerParamsLayout = new javax.swing.GroupLayout(panelMsfraggerParams);
+    panelMsfraggerParams.setLayout(panelMsfraggerParamsLayout);
+    panelMsfraggerParamsLayout.setHorizontalGroup(
+      panelMsfraggerParamsLayout.createParallelGroup(javax.swing.GroupLayout.Alignment.LEADING)
+      .addComponent(jPanel2, javax.swing.GroupLayout.DEFAULT_SIZE, javax.swing.GroupLayout.DEFAULT_SIZE, Short.MAX_VALUE)
+      .addComponent(jPanel4, javax.swing.GroupLayout.DEFAULT_SIZE, javax.swing.GroupLayout.DEFAULT_SIZE, Short.MAX_VALUE)
+      .addComponent(jPanel3, javax.swing.GroupLayout.DEFAULT_SIZE, javax.swing.GroupLayout.DEFAULT_SIZE, Short.MAX_VALUE)
+      .addComponent(jPanel1, javax.swing.GroupLayout.DEFAULT_SIZE, javax.swing.GroupLayout.DEFAULT_SIZE, Short.MAX_VALUE)
+      .addGroup(panelMsfraggerParamsLayout.createSequentialGroup()
+        .addContainerGap()
+        .addComponent(btnSave)
+        .addPreferredGap(javax.swing.LayoutStyle.ComponentPlacement.RELATED)
+        .addComponent(btnLoad)
+        .addGap(18, 18, 18)
+        .addComponent(lblRam)
+        .addPreferredGap(javax.swing.LayoutStyle.ComponentPlacement.RELATED)
+        .addComponent(spinnerFraggerRam, javax.swing.GroupLayout.PREFERRED_SIZE, 50, javax.swing.GroupLayout.PREFERRED_SIZE)
+        .addPreferredGap(javax.swing.LayoutStyle.ComponentPlacement.RELATED)
+        .addComponent(jLabel35)
+        .addGap(18, 18, 18)
+        .addComponent(lblThreads)
+        .addPreferredGap(javax.swing.LayoutStyle.ComponentPlacement.RELATED)
+        .addComponent(spinnerFraggerThreads, javax.swing.GroupLayout.PREFERRED_SIZE, 60, javax.swing.GroupLayout.PREFERRED_SIZE)
+        .addContainerGap(javax.swing.GroupLayout.DEFAULT_SIZE, Short.MAX_VALUE))
+      .addComponent(panelFraggerMatchingConfig, javax.swing.GroupLayout.DEFAULT_SIZE, javax.swing.GroupLayout.DEFAULT_SIZE, Short.MAX_VALUE)
+    );
+    panelMsfraggerParamsLayout.setVerticalGroup(
+      panelMsfraggerParamsLayout.createParallelGroup(javax.swing.GroupLayout.Alignment.LEADING)
+      .addGroup(panelMsfraggerParamsLayout.createSequentialGroup()
+        .addContainerGap()
+        .addGroup(panelMsfraggerParamsLayout.createParallelGroup(javax.swing.GroupLayout.Alignment.BASELINE)
+          .addComponent(spinnerFraggerThreads, javax.swing.GroupLayout.PREFERRED_SIZE, javax.swing.GroupLayout.DEFAULT_SIZE, javax.swing.GroupLayout.PREFERRED_SIZE)
+          .addComponent(lblThreads)
+          .addComponent(spinnerFraggerRam, javax.swing.GroupLayout.PREFERRED_SIZE, javax.swing.GroupLayout.DEFAULT_SIZE, javax.swing.GroupLayout.PREFERRED_SIZE)
+          .addComponent(lblRam)
+          .addComponent(jLabel35)
+          .addComponent(btnSave)
+          .addComponent(btnLoad))
+        .addPreferredGap(javax.swing.LayoutStyle.ComponentPlacement.UNRELATED)
+        .addComponent(panelFraggerMatchingConfig, javax.swing.GroupLayout.PREFERRED_SIZE, javax.swing.GroupLayout.DEFAULT_SIZE, javax.swing.GroupLayout.PREFERRED_SIZE)
+        .addPreferredGap(javax.swing.LayoutStyle.ComponentPlacement.UNRELATED)
+        .addComponent(jPanel1, javax.swing.GroupLayout.PREFERRED_SIZE, javax.swing.GroupLayout.DEFAULT_SIZE, javax.swing.GroupLayout.PREFERRED_SIZE)
+        .addPreferredGap(javax.swing.LayoutStyle.ComponentPlacement.RELATED)
+        .addComponent(jPanel3, javax.swing.GroupLayout.PREFERRED_SIZE, javax.swing.GroupLayout.DEFAULT_SIZE, javax.swing.GroupLayout.PREFERRED_SIZE)
+        .addPreferredGap(javax.swing.LayoutStyle.ComponentPlacement.RELATED)
+        .addComponent(jPanel4, javax.swing.GroupLayout.PREFERRED_SIZE, javax.swing.GroupLayout.DEFAULT_SIZE, javax.swing.GroupLayout.PREFERRED_SIZE)
+        .addPreferredGap(javax.swing.LayoutStyle.ComponentPlacement.RELATED)
+        .addComponent(jPanel2, javax.swing.GroupLayout.DEFAULT_SIZE, javax.swing.GroupLayout.DEFAULT_SIZE, Short.MAX_VALUE)
+        .addContainerGap())
+    );
+
+    chkRunMsfragger.setSelected(true);
+    chkRunMsfragger.setText("Run MSFragger");
+    chkRunMsfragger.addActionListener(new java.awt.event.ActionListener() {
+      public void actionPerformed(java.awt.event.ActionEvent evt) {
+        chkRunMsfraggerActionPerformed(evt);
+      }
+    });
+
+    btnMsfraggerDefaultsClosed.setText("Defaults Closed Search");
+    btnMsfraggerDefaultsClosed.addActionListener(new java.awt.event.ActionListener() {
+      public void actionPerformed(java.awt.event.ActionEvent evt) {
+        btnMsfraggerDefaultsClosedActionPerformed(evt);
+      }
+    });
+
+    btnMsfraggerDefaultsOpen.setText("Defaults Open Search");
+    btnMsfraggerDefaultsOpen.setToolTipText("Load default parameters");
+    btnMsfraggerDefaultsOpen.addActionListener(new java.awt.event.ActionListener() {
+      public void actionPerformed(java.awt.event.ActionEvent evt) {
+        btnMsfraggerDefaultsOpenActionPerformed(evt);
+      }
+    });
+
+    btnDefaultsNonSpecific.setText("Defaults Non-Specific");
+    btnDefaultsNonSpecific.addActionListener(new java.awt.event.ActionListener() {
+      public void actionPerformed(java.awt.event.ActionEvent evt) {
+        btnDefaultsNonSpecificActionPerformed(evt);
+      }
+    });
+
+    javax.swing.GroupLayout panelMsFraggerLayout = new javax.swing.GroupLayout(panelMsFragger);
+    panelMsFragger.setLayout(panelMsFraggerLayout);
+    panelMsFraggerLayout.setHorizontalGroup(
+      panelMsFraggerLayout.createParallelGroup(javax.swing.GroupLayout.Alignment.LEADING)
+      .addGroup(panelMsFraggerLayout.createSequentialGroup()
+        .addContainerGap()
+        .addGroup(panelMsFraggerLayout.createParallelGroup(javax.swing.GroupLayout.Alignment.LEADING)
+          .addComponent(panelMsfraggerParams, javax.swing.GroupLayout.PREFERRED_SIZE, javax.swing.GroupLayout.DEFAULT_SIZE, javax.swing.GroupLayout.PREFERRED_SIZE)
+          .addGroup(panelMsFraggerLayout.createSequentialGroup()
+            .addComponent(chkRunMsfragger)
+            .addPreferredGap(javax.swing.LayoutStyle.ComponentPlacement.UNRELATED)
+            .addComponent(btnMsfraggerDefaultsOpen)
+            .addPreferredGap(javax.swing.LayoutStyle.ComponentPlacement.RELATED)
+            .addComponent(btnMsfraggerDefaultsClosed)
+            .addPreferredGap(javax.swing.LayoutStyle.ComponentPlacement.RELATED)
+            .addComponent(btnDefaultsNonSpecific)))
+        .addContainerGap(javax.swing.GroupLayout.DEFAULT_SIZE, Short.MAX_VALUE))
+    );
+    panelMsFraggerLayout.setVerticalGroup(
+      panelMsFraggerLayout.createParallelGroup(javax.swing.GroupLayout.Alignment.LEADING)
+      .addGroup(javax.swing.GroupLayout.Alignment.TRAILING, panelMsFraggerLayout.createSequentialGroup()
+        .addContainerGap()
+        .addGroup(panelMsFraggerLayout.createParallelGroup(javax.swing.GroupLayout.Alignment.BASELINE)
+          .addComponent(chkRunMsfragger)
+          .addComponent(btnMsfraggerDefaultsClosed)
+          .addComponent(btnMsfraggerDefaultsOpen)
+          .addComponent(btnDefaultsNonSpecific))
+        .addPreferredGap(javax.swing.LayoutStyle.ComponentPlacement.UNRELATED)
+        .addComponent(panelMsfraggerParams, javax.swing.GroupLayout.DEFAULT_SIZE, javax.swing.GroupLayout.DEFAULT_SIZE, Short.MAX_VALUE)
+        .addContainerGap())
+    );
+
+    javax.swing.GroupLayout layout = new javax.swing.GroupLayout(this);
+    this.setLayout(layout);
+    layout.setHorizontalGroup(
+      layout.createParallelGroup(javax.swing.GroupLayout.Alignment.LEADING)
+      .addComponent(panelMsFragger, javax.swing.GroupLayout.Alignment.TRAILING, javax.swing.GroupLayout.DEFAULT_SIZE, javax.swing.GroupLayout.DEFAULT_SIZE, Short.MAX_VALUE)
+    );
+    layout.setVerticalGroup(
+      layout.createParallelGroup(javax.swing.GroupLayout.Alignment.LEADING)
+      .addComponent(panelMsFragger, javax.swing.GroupLayout.DEFAULT_SIZE, javax.swing.GroupLayout.DEFAULT_SIZE, Short.MAX_VALUE)
+    );
+  }// </editor-fold>//GEN-END:initComponents
+
+    private void chkRunMsfraggerActionPerformed(java.awt.event.ActionEvent evt) {//GEN-FIRST:event_chkRunMsfraggerActionPerformed
+        boolean selected = chkRunMsfragger.isSelected();
+        Container[] comps;
+        comps = new Container[] {
+            panelMsfraggerParams
+        };
+        for (Container c : comps) {
+            SwingUtils.enableComponents(c, selected);
+        }
+        
+        if (frame != null) {
+            MsfraggerGuiFrame f = frame.get();
+            if (f != null) {
+                f.validateDbslicing();
+                f.validateMsadjusterEligibility();
+            }
+        }
+    }//GEN-LAST:event_chkRunMsfraggerActionPerformed
+
+    private void btnLoadActionPerformed(java.awt.event.ActionEvent evt) {//GEN-FIRST:event_btnLoadActionPerformed
+        JFileChooser fc = new JFileChooser();
+        fc.setApproveButtonText("Load");
+        fc.setApproveButtonToolTipText("Load into the form");
+        fc.setDialogTitle("Select saved file");
+        fc.setMultiSelectionEnabled(false);
+        
+        fc.setAcceptAllFileFilterUsed(true);
+        FileNameExtensionFilter filter = new FileNameExtensionFilter("Properties/Params", 
+                "properties", "params", "para", "conf", "txt");
+        fc.setFileFilter(filter);
+
+        final String propName = ThisAppProps.PROP_FRAGGER_PARAMS_FILE_IN;
+        ThisAppProps.load(propName, fc);
+        
+        Component parent = SwingUtils.findParentFrameForDialog(this);
+        int saveResult = fc.showOpenDialog(parent);
+        if (JFileChooser.APPROVE_OPTION == saveResult) {
+            File selectedFile = fc.getSelectedFile();
+            Path path = Paths.get(selectedFile.getAbsolutePath());
+            ThisAppProps.save(propName, path.toString());
+            
+            if (Files.exists(path)) {
+                try {
+                    params.clear();
+                    params.load(new FileInputStream(selectedFile), true);
+                    fillFormFromParams(params);
+                    params.save();
+                } catch (Exception ex) {
+                    JOptionPane.showMessageDialog(parent, "<html>Could not load the saved file: <br/>" + ex.getMessage(), "Error", JOptionPane.ERROR_MESSAGE);
+                }
+            } else {
+                JOptionPane.showMessageDialog(parent, "<html>This is strange,<br/> "
+                    + "but the file you chose to load doesn't exist anymore.", "Strange", JOptionPane.ERROR_MESSAGE);
+            }
+        }
+    }//GEN-LAST:event_btnLoadActionPerformed
+
+    private void btnSaveActionPerformed(java.awt.event.ActionEvent evt) {//GEN-FIRST:event_btnSaveActionPerformed
+
+        // first save the current state to a temp file
+        try {
+            fillParamsFromForm(params);
+            params.save();
+        } catch (IOException ex) {
+            // don't need to show anything, worst case we can't save temp files
+        }
+
+        // now save the actual user's choice
+        JFileChooser fc = new JFileChooser();
+        fc.setApproveButtonText("Save");
+        fc.setApproveButtonToolTipText("Save to a file");
+        fc.setDialogTitle("Choose where params file should be saved");
+        fc.setMultiSelectionEnabled(false);
+        
+        final String propName = ThisAppProps.PROP_FRAGGER_PARAMS_FILE_IN;
+        ThisAppProps.load(propName, fc);
+        
+        fc.setSelectedFile(new File(MsfraggerParams.CACHE_FILE));
+        Component parent = SwingUtils.findParentFrameForDialog(this);
+        int saveResult = fc.showSaveDialog(parent);
+        if (JFileChooser.APPROVE_OPTION == saveResult) {
+            File selectedFile = fc.getSelectedFile();
+            Path path = Paths.get(selectedFile.getAbsolutePath());
+            ThisAppProps.save(propName, path.toString());
+            
+            // if exists, overwrite
+            if (Files.exists(path)) {
+                int overwrite = JOptionPane.showConfirmDialog(parent, "<html>File exists,<br/> overwrtie?", "Overwrite", JOptionPane.OK_CANCEL_OPTION);
+                if (JOptionPane.OK_OPTION == overwrite) {
+                    try {
+                        Files.delete(path);
+                    } catch (IOException ex) {
+                        JOptionPane.showMessageDialog(parent, "Could not overwrite", "Overwrite", JOptionPane.ERROR_MESSAGE);
+                        return;
+                    }
+                }
+            }
+            try {
+                ThisAppProps.save(PROP_FILECHOOSER_LAST_PATH, path.toAbsolutePath().toString());
+                MsfraggerParams saved = new MsfraggerParams();
+                saved.load();               // load defaults
+                fillParamsFromForm(saved);  // overwrite with data from form
+                saved.save(new FileOutputStream(path.toFile()));
+            } catch (IOException ex) {
+                JOptionPane.showMessageDialog(parent, "<html>Could not save file: <br/>" + path.toString() +
+                    "<br/>" + ex.getMessage(), "Error", JOptionPane.ERROR_MESSAGE);
+                return;
+            }
+        }
+    }//GEN-LAST:event_btnSaveActionPerformed
+
+    private void btnMsfraggerDefaultsOpenActionPerformed(java.awt.event.ActionEvent evt) {//GEN-FIRST:event_btnMsfraggerDefaultsOpenActionPerformed
+        loadDefaultsForUi(SearchTypeProp.open, true);
+    }//GEN-LAST:event_btnMsfraggerDefaultsOpenActionPerformed
+
+    public void loadDefaultsForUi(SearchTypeProp type, boolean askUser) {
+      if (askUser) {
+        int confirmation = JOptionPane.showConfirmDialog(SwingUtils.findParentFrameForDialog(this),
+                "Load " + type + " search default configuration?");
+        if (JOptionPane.YES_OPTION != confirmation) {
+          return;
+        }
+      }
+      loadDefaults(type);
+      
+      MsfraggerGuiFrame f = frame.get();
+      if (f != null) {
+        if (askUser) {
+          int updateOther = JOptionPane.showConfirmDialog(SwingUtils.findParentFrameForDialog(this),
+                  "<html>Would you like to update options for other tools as well?<br/>"
+                  + "<b>Highly recommended</b>, unless you're sure what you're doing)");
+          if (JOptionPane.OK_OPTION != updateOther) {
+            return;
+          }
+          EventBus.getDefault().post(new MessageSearchType(type));
+        }
+      }
+    }
+    
+    public void loadDefaults(SearchTypeProp type) {
+      switch (type) {
+        case open:
+          params.loadDefaultsOpenSearch();
+          break;
+        case closed:
+          params.loadDefaultsClosedSearch();
+          break;
+        case nonspecific:
+          params.loadDefaultsNonspecific();
+          break;
+        default:
+          throw new AssertionError(type.name());
+      }
+      fillFormFromParams(params);
+      loadDefaultsMsadjuster(type);
+    }
+    
+    private void textEnzymeNameActionPerformed(java.awt.event.ActionEvent evt) {//GEN-FIRST:event_textEnzymeNameActionPerformed
+        
+    }//GEN-LAST:event_textEnzymeNameActionPerformed
+
+    private void comboPrecursorTrueTolActionPerformed(java.awt.event.ActionEvent evt) {//GEN-FIRST:event_comboPrecursorTrueTolActionPerformed
+        
+    }//GEN-LAST:event_comboPrecursorTrueTolActionPerformed
+
+    private void comboPrecursorMassTolActionPerformed(java.awt.event.ActionEvent evt) {//GEN-FIRST:event_comboPrecursorMassTolActionPerformed
+        
+    }//GEN-LAST:event_comboPrecursorMassTolActionPerformed
+
+    public JCheckBox getCheckboxIsRunFragger() {
+        return chkRunMsfragger;
+    }
+    
+    private MsfraggerGuiFrame getMsfraggerGuiFrame() {
+        MsfraggerGuiFrame f = frame.get();
+        if (f == null)
+            throw new IllegalStateException("validateFraggerDbPath() called while not attached to an MsfraggerGuiFrame.");
+        return f;
+    }
+    
+    public void enableDbSlicing(boolean enabled) {
+        if (!enabled) {
+            stateDbSlicing = (Integer)spinnerSlices.getValue();
+            spinnerSlices.setValue(1);
+        } else {
+            spinnerSlices.setValue(stateDbSlicing);
+        }
+        spinnerSlices.setEnabled(enabled);
+        lblSlices.setEnabled(enabled);
+    }
+    
+    public void enableMsadjuster(boolean enabled) {
+        chkMsadjuster.setEnabled(enabled);
+    }
+    
+    private void validateFraggerDbPath() {
+        SwingUtilities.invokeLater(() -> {
+            if (dbPathTip != null) {
+                dbPathTip.closeBalloon();
+                dbPathTip = null;
+            }
+
+            final JComponent anchor = panelFraggerMatchingConfig;
+            String text = getMsfraggerGuiFrame().getFastaPath();
+
+            if (StringUtils.isNullOrWhitespace(text)) {
+                dbPathTip = new BalloonTip(anchor, "Empty fasta path (see Sequence DB tab)!");
+                dbPathTip.setVisible(true);
+                return;
+            }
+
+            Path path = Paths.get(text).toAbsolutePath();
+            if (!Files.exists(path)) {
+                dbPathTip = new BalloonTip(anchor, "File does not exist (see Sequence DB tab)!");
+                dbPathTip.setVisible(true);
+                return;
+            }
+            if (Files.isDirectory(path)) {
+                dbPathTip = new BalloonTip(anchor, "DB path should not be a directory (see Sequence DB tab)!");
+                dbPathTip.setVisible(true);
+                return;
+            }
+        });
+    }
+    
+    private void comboFragMassTolActionPerformed(java.awt.event.ActionEvent evt) {//GEN-FIRST:event_comboFragMassTolActionPerformed
+        
+    }//GEN-LAST:event_comboFragMassTolActionPerformed
+
+    private void btnMsfraggerDefaultsClosedActionPerformed(java.awt.event.ActionEvent evt) {//GEN-FIRST:event_btnMsfraggerDefaultsClosedActionPerformed
+      loadDefaultsForUi(SearchTypeProp.closed, true);
+    }//GEN-LAST:event_btnMsfraggerDefaultsClosedActionPerformed
+
+    private void panelMsFraggerComponentShown(java.awt.event.ComponentEvent evt) {//GEN-FIRST:event_panelMsFraggerComponentShown
+        
+    }//GEN-LAST:event_panelMsFraggerComponentShown
+
+    private void textIsotopeErrorFocusLost(java.awt.event.FocusEvent evt) {//GEN-FIRST:event_textIsotopeErrorFocusLost
+        // TODO add your handling code here:
+    }//GEN-LAST:event_textIsotopeErrorFocusLost
+
+    private void textIsotopeErrorFocusGained(java.awt.event.FocusEvent evt) {//GEN-FIRST:event_textIsotopeErrorFocusGained
+        // TODO add your handling code here:
+    }//GEN-LAST:event_textIsotopeErrorFocusGained
+
+    private void textMassOffsetsFocusLost(java.awt.event.FocusEvent evt) {//GEN-FIRST:event_textMassOffsetsFocusLost
+        // TODO add your handling code here:
+    }//GEN-LAST:event_textMassOffsetsFocusLost
+
+    private void textMassOffsetsFocusGained(java.awt.event.FocusEvent evt) {//GEN-FIRST:event_textMassOffsetsFocusGained
+        // TODO add your handling code here:
+    }//GEN-LAST:event_textMassOffsetsFocusGained
+
+    private void chkMsadjusterActionPerformed(java.awt.event.ActionEvent evt) {//GEN-FIRST:event_chkMsadjusterActionPerformed
+        ThisAppProps.save(chkMsadjuster, ThisAppProps.PROP_MSADJUSTER_USE);
+    }//GEN-LAST:event_chkMsadjusterActionPerformed
+
+  private void btnDefaultsNonSpecificActionPerformed(java.awt.event.ActionEvent evt) {//GEN-FIRST:event_btnDefaultsNonSpecificActionPerformed
+    loadDefaultsForUi(SearchTypeProp.nonspecific, true);
+  }//GEN-LAST:event_btnDefaultsNonSpecificActionPerformed
+
+  private void checkShiftedIonsActionPerformed(java.awt.event.ActionEvent evt) {//GEN-FIRST:event_checkShiftedIonsActionPerformed
+    final boolean isEnabled = SwingUtils.isEnabledAndChecked(checkShiftedIons);
+    MessageShiftedIonsEnablement prev = EventBus.getDefault().getStickyEvent(MessageShiftedIonsEnablement.class);
+    if (prev != null && prev.isEnabled == isEnabled) {
+      return;
+    }
+    EventBus.getDefault().postSticky(new MessageShiftedIonsEnablement(isEnabled));
+  }//GEN-LAST:event_checkShiftedIonsActionPerformed
+
+  @Subscribe
+  public void onShiftedIonsEnablement(MessageShiftedIonsEnablement m) {
+    textShiftedIons.setEnabled(m.isEnabled);
+  }
+  
+  
+  private void textShiftedIonsActionPerformed(java.awt.event.ActionEvent evt) {//GEN-FIRST:event_textShiftedIonsActionPerformed
+    // TODO add your handling code here:
+  }//GEN-LAST:event_textShiftedIonsActionPerformed
+
+    public boolean isMsadjuster() {
+        return chkMsadjuster.isSelected();
+    }
+    
+    public void loadLastMsadjuster() {
+        if (!ThisAppProps.load(chkMsadjuster, ThisAppProps.PROP_MSADJUSTER_USE)) {
+            loadDefaultsMsadjuster(DEFAULT_TYPE);
+        }
+    }
+    
+    public void loadDefaultsMsadjuster(SearchTypeProp type) {
+        ThisAppProps.loadFromBundle(chkMsadjuster, ThisAppProps.PROP_MSADJUSTER_USE, type);
+    }
+    
+    /**
+     * Tables need to be cleared separately as they may contain more rows
+     * than would be filled by the new properties. So old 'ghost' entries
+     * might be left at the end of the table in such a case.
+     */
+    private void clearFormTables() {
+        Object[][] varModsData = new Object[MsfraggerParams.VAR_MOD_COUNT_MAX][3];
+        // set defaults for all fields
+        for (int i = 0; i < MsfraggerParams.VAR_MOD_COUNT_MAX; i++) {
+            varModsData[i][0] = false;
+            varModsData[i][1] = null;
+            varModsData[i][2] = null;
+        }
+        tableModelVarMods.setDataVector(varModsData, TABLE_VAR_MODS_COL_NAMES);
+        
+        Object[][] addModsData = new Object[MsfraggerParams.ADDON_NAMES.length][3];
+        for (int i = 0; i < MsfraggerParams.ADDON_NAMES.length; i++) {
+            addModsData[i][0] = false;
+            addModsData[i][1] = null;
+            addModsData[i][2] = null;
+        }
+        tableModelAddMods.setDataVector(addModsData, TABLE_ADD_MODS_COL_NAMES);
+    }
+    
+    public static PlainDocument getFilterIsotopeCorrection() {
+        final String filteredCharsRegex = "[^\\-\\d/]";
+        PlainDocument doc = new PlainDocument();
+        doc.setDocumentFilter(new DocumentFilter() {
+            @Override
+            public void insertString(DocumentFilter.FilterBypass fb, int off, String str, AttributeSet attr)
+                    throws BadLocationException {
+                str = str.replaceAll(filteredCharsRegex, "");
+                fb.insertString(off, str, attr);
+            }
+
+            @Override
+            public void replace(DocumentFilter.FilterBypass fb, int off, int len, String str, AttributeSet attr)
+                    throws BadLocationException {
+                str = str.replaceAll(filteredCharsRegex, "");
+                fb.replace(off, len, str, attr);
+            }
+        });
+        return doc;
+    }
+        
+    private String getDefaultTextMsfragger() {
+        String path = ThisAppProps.load(ThisAppProps.PROP_BIN_PATH_MSFRAGGER);
+        return path == null ? "MSFragger.jar" : path;
+    }
+
+    
+
+  // Variables declaration - do not modify//GEN-BEGIN:variables
+  private javax.swing.JButton btnDefaultsNonSpecific;
+  private javax.swing.JButton btnLoad;
+  private javax.swing.JButton btnMsfraggerDefaultsClosed;
+  private javax.swing.JButton btnMsfraggerDefaultsOpen;
+  private javax.swing.JButton btnSave;
+  private javax.swing.JCheckBox checkClipNTerm;
+  private javax.swing.JCheckBox checkMultipleVarMods;
+  private javax.swing.JCheckBox checkOverrideCharge;
+  private javax.swing.JCheckBox checkShiftedIons;
+  private javax.swing.JCheckBox chkMsadjuster;
+  private javax.swing.JCheckBox chkRunMsfragger;
+  private javax.swing.JComboBox<String> comboCleavage;
+  private javax.swing.JComboBox<String> comboFragMassTol;
+  private javax.swing.JComboBox<String> comboFraggerOutputType;
+  private javax.swing.JComboBox<String> comboPrecursorMassTol;
+  private javax.swing.JComboBox<String> comboPrecursorMode;
+  private javax.swing.JComboBox<String> comboPrecursorTrueTol;
+  private javax.swing.JLabel jLabel1;
+  private javax.swing.JLabel jLabel10;
+  private javax.swing.JLabel jLabel11;
+  private javax.swing.JLabel jLabel12;
+  private javax.swing.JLabel jLabel13;
+  private javax.swing.JLabel jLabel14;
+  private javax.swing.JLabel jLabel15;
+  private javax.swing.JLabel jLabel16;
+  private javax.swing.JLabel jLabel17;
+  private javax.swing.JLabel jLabel18;
+  private javax.swing.JLabel jLabel19;
+  private javax.swing.JLabel jLabel2;
+  private javax.swing.JLabel jLabel20;
+  private javax.swing.JLabel jLabel21;
+  private javax.swing.JLabel jLabel22;
+  private javax.swing.JLabel jLabel23;
+  private javax.swing.JLabel jLabel24;
+  private javax.swing.JLabel jLabel25;
+  private javax.swing.JLabel jLabel26;
+  private javax.swing.JLabel jLabel27;
+  private javax.swing.JLabel jLabel28;
+  private javax.swing.JLabel jLabel29;
+  private javax.swing.JLabel jLabel3;
+  private javax.swing.JLabel jLabel30;
+  private javax.swing.JLabel jLabel31;
+  private javax.swing.JLabel jLabel32;
+  private javax.swing.JLabel jLabel35;
+  private javax.swing.JLabel jLabel36;
+  private javax.swing.JLabel jLabel4;
+  private javax.swing.JLabel jLabel5;
+  private javax.swing.JLabel jLabel6;
+  private javax.swing.JLabel jLabel7;
+  private javax.swing.JLabel jLabel8;
+  private javax.swing.JLabel jLabel9;
+  private javax.swing.JPanel jPanel1;
+  private javax.swing.JPanel jPanel2;
+  private javax.swing.JPanel jPanel3;
+  private javax.swing.JPanel jPanel4;
+  private javax.swing.JPanel jPanel6;
+  private javax.swing.JPanel jPanel7;
+  private javax.swing.JPanel jPanel8;
+  private javax.swing.JPanel jPanel9;
+  private javax.swing.JScrollPane jScrollPane1;
+  private javax.swing.JScrollPane jScrollPane2;
+  private javax.swing.JLabel lblAddTopNComplementary;
+  private javax.swing.JLabel lblRam;
+  private javax.swing.JLabel lblSlices;
+  private javax.swing.JLabel lblThreads;
+  private javax.swing.JLabel lblTrackZeroTopN;
+  private javax.swing.JLabel lblZeroBinAcceptExpect;
+  private javax.swing.JLabel lblZeroBinMultiplyExpect;
+  private javax.swing.JPanel panelFraggerMatchingConfig;
+  private javax.swing.JPanel panelMsFragger;
+  private javax.swing.JPanel panelMsfraggerParams;
+  private javax.swing.JSpinner spinnerAddTopNComplementary;
+  private javax.swing.JSpinner spinnerClearMzRangeMax;
+  private javax.swing.JSpinner spinnerClearMzRangeMin;
+  private javax.swing.JSpinner spinnerDigestLenMax;
+  private javax.swing.JSpinner spinnerDigestLenMin;
+  private javax.swing.JSpinner spinnerDigestMassMax;
+  private javax.swing.JSpinner spinnerDigestMassMin;
+  private javax.swing.JSpinner spinnerFragMassTol;
+  private javax.swing.JSpinner spinnerFraggerRam;
+  private javax.swing.JSpinner spinnerFraggerThreads;
+  private javax.swing.JSpinner spinnerMaxCombos;
+  private javax.swing.JSpinner spinnerMaxFragCharge;
+  private javax.swing.JSpinner spinnerMaxVarModsPerMod;
+  private javax.swing.JSpinner spinnerMinFragsModelling;
+  private javax.swing.JSpinner spinnerMinMatchedFrags;
+  private javax.swing.JSpinner spinnerMinPeaks;
+  private javax.swing.JSpinner spinnerMinRatio;
+  private javax.swing.JSpinner spinnerMissedCleavages;
+  private javax.swing.JSpinner spinnerOutputMaxExpect;
+  private javax.swing.JSpinner spinnerPrecursorChargeHi;
+  private javax.swing.JSpinner spinnerPrecursorChargeLo;
+  private javax.swing.JSpinner spinnerPrecursorMassTolHi;
+  private javax.swing.JSpinner spinnerPrecursorMassTolLo;
+  private javax.swing.JSpinner spinnerPrecursorTrueTol;
+  private javax.swing.JSpinner spinnerReportTopN;
+  private javax.swing.JSpinner spinnerSlices;
+  private javax.swing.JSpinner spinnerTrackZeroTopN;
+  private javax.swing.JSpinner spinnerUseTopNPeaks;
+  private javax.swing.JSpinner spinnerZeroBinAcceptExpect;
+  private javax.swing.JSpinner spinnerZeroBinMultiplyExpect;
+  private javax.swing.JTable tableAdditionalMods;
+  private javax.swing.JTable tableVarMods;
+  private javax.swing.JTextField textButNotAfter;
+  private javax.swing.JTextField textCutAfter;
+  private javax.swing.JTextField textEnzymeName;
+  private javax.swing.JTextField textIsotopeError;
+  private javax.swing.JTextField textMassOffsets;
+  private javax.swing.JTextField textShiftedIons;
+  // End of variables declaration//GEN-END:variables
+
+    private ComboBoxModel<String> createOutputFormatComboModel() {
+        String[] items = new String[FraggerOutputType.values().length];
+        for (int i = 0; i < items.length; i++) {
+            items[i] = FraggerOutputType.values()[i].toString();
+        }
+        return new DefaultComboBoxModel<>(items);
+    }
+    
+    private ComboBoxModel<String> createMassToleranceUnitsComboModel() {
+        String[] items = new String[MassTolUnits.values().length];
+        for (int i = 0; i < items.length; i++) {
+            items[i] = MassTolUnits.values()[i].toString();
+        }
+        return new DefaultComboBoxModel<>(items);
+    }
+
+    private ComboBoxModel<String> createMsLevelComboBoxModel() {
+        String[] items = new String[MsLevel.values().length];
+        for (int i = 0; i < items.length; i++) {
+            items[i] = MsLevel.values()[i].toString();
+        }
+        
+        return new DefaultComboBoxModel<>(items);
+    }
+
+    private ComboBoxModel<String> createCleavageComboBoxModel() {
+        String[] items = new String[CleavageType.values().length];
+        for (int i = 0; i < items.length; i++) {
+            items[i] = CleavageType.values()[i].toString();
+        }
+        
+        return new DefaultComboBoxModel<>(items);
+    }
+
+    public boolean isRunMsfragger() {
+        return chkRunMsfragger.isSelected();
+    }
+
+  private ComboBoxModel<String> createPrecursorModeComboModel() {
+    final FraggerPrecursorMassMode[] values = FraggerPrecursorMassMode.values();
+    String[] items = new String[values.length];
+    for (int i = 0; i < items.length; i++) {
+      items[i] = values[i].toString();
+    }
+    return new DefaultComboBoxModel<String>(items);
+  }
+
+    
+}