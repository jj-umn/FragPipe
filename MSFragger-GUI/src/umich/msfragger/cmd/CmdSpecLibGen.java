package umich.msfragger.cmd;

import java.awt.Component;
import java.nio.file.Files;
import java.nio.file.Path;
import java.util.ArrayList;
import java.util.Collections;
import java.util.List;
import java.util.Map;
import java.util.Map.Entry;
import javax.swing.JOptionPane;
import umich.msfragger.gui.InputLcmsFile;
import umich.msfragger.gui.LcmsFileGroup;
import umich.msfragger.params.speclib.SpecLibGen;
import umich.msfragger.util.OsUtils;
import umich.msfragger.util.PythonInfo;
import umich.msfragger.util.UsageTrigger;

public class CmdSpecLibGen extends CmdBase {

  public static final String NAME = "SpecLibGen";

  public CmdSpecLibGen(boolean isRun, Path workDir) {
    super(isRun, workDir);
  }

  @Override
  public String getCmdName() {
    return NAME;
  }

  public boolean configure(Component comp, UsageTrigger usePhilosopher, Path jarFragpipe,
      Map<LcmsFileGroup, Path> mapGroupsToProtxml, String fastaPath, boolean isRunProteinProphet) {

    pbs.clear();
    final SpecLibGen slg = SpecLibGen.get();
    if (!slg.isInitialized()) {
      JOptionPane.showMessageDialog(comp,
          "Spectral Library Generation scripts did not initialize correctly.",
          "Spectral Library Generation Error", JOptionPane.ERROR_MESSAGE);
      return false;
    }

    if (mapGroupsToProtxml.size() > 1) {
      int res = JOptionPane.showConfirmDialog(comp,
          "<html>You have more than 1 experiment/group and spectral<br/>"
              + "library generation is turned on. In that case a separate<br/>"
              + "spectral library is created for each group.<br/><br/>"
              + "<b>Select Yes</b> to continue.<br/><br/>"
              + "<b>Select No</b> if you want a single spectral library generated<br/>"
              + "from ALL input files.<br/>"
              + "Change Experiment/Group configuration on LCMS files tab.<br/>"
              + "E.g. press the <i>Clear Experiments</i> button there.",
          "SpecLibGen config warning", JOptionPane.YES_NO_OPTION, JOptionPane.QUESTION_MESSAGE);
      if (JOptionPane.YES_OPTION != res) {
        return false;
      }
    }

    for (Entry<LcmsFileGroup, Path> e : mapGroupsToProtxml.entrySet()) {
      final LcmsFileGroup group = e.getKey();
      final Path protxml = e.getValue();
      final Path groupWd = group.outputDir(wd);

      if (!isRunProteinProphet && !Files.exists(protxml)) {
        JOptionPane.showMessageDialog(comp,
            "Protein Prophet not selected and the output directory:\n"
                + "    " + groupWd.toString() + "\n"
                + "does not contain a '" + protxml.getFileName().toString() + "' file.\n\n"
                + "Either uncheck Spectral Library Generation checkbox or enable Protein Prophet.",
            "Spec Lib Gen configuration Error", JOptionPane.ERROR_MESSAGE);
        return false;
      }

      // for current implementation of speclibgen scripts mzml files need to be
      // located next to pepxml files
      for (InputLcmsFile lcms : group.lcmsFiles) {
        if (!groupWd.equals(lcms.path.getParent())) {
          final Path copy = groupWd.resolve(lcms.path.getFileName());
          final boolean isWindows = OsUtils.isWindows();
          if (!Files.exists(copy)) {
            // Directory of LCMS file is different from pepxml file
            // and the file does not yet exist.
            // Copy over the file and schedule for deletion.
            List<ProcessBuilder> pbCopy = ToolingUtils
                .pbsCopyFiles(jarFragpipe, groupWd, Collections.singletonList(lcms.path));
            pbs.addAll(pbCopy);
            copy.toFile().deleteOnExit(); // schedule for deletion
          }
        }
      }

      List<String> cmd = new ArrayList<>();
      cmd.add(slg.getPi().getCommand());
      cmd.add("-u"); // PYTHONUNBUFFERED: when mixing subprocess output with Python output, use this to keep the outputs in order
      cmd.add(slg.getScriptSpecLibGenPath().toString());
      cmd.add(fastaPath);
      cmd.add(groupWd.toString()); // this is "Pep xml directory"
      cmd.add(protxml.toString()); // protxml file
      cmd.add(groupWd.toString()); // output directory
      cmd.add("True"); // overwrite (true/false), optional arg
      cmd.add(usePhilosopher.useBin()); // philosopher binary path (optional)

      ProcessBuilder pb = new ProcessBuilder(cmd);
<<<<<<< HEAD
      PythonInfo.modifyEnvironmentVariablesForAnacondaPython(pb);
=======
      PythonInfo.modifyEnvironmentVariablesForPythonSubprocesses(pb);
>>>>>>> dd9ae8e2
      pb.directory(groupWd.toFile());
      pb.environment().put("PYTHONIOENCODING", "utf-8");

      pbs.add(pb);
    }

    isConfigured = true;
    return true;
  }
}
<|MERGE_RESOLUTION|>--- conflicted
+++ resolved
@@ -1,119 +1,115 @@
-package umich.msfragger.cmd;
-
-import java.awt.Component;
-import java.nio.file.Files;
-import java.nio.file.Path;
-import java.util.ArrayList;
-import java.util.Collections;
-import java.util.List;
-import java.util.Map;
-import java.util.Map.Entry;
-import javax.swing.JOptionPane;
-import umich.msfragger.gui.InputLcmsFile;
-import umich.msfragger.gui.LcmsFileGroup;
-import umich.msfragger.params.speclib.SpecLibGen;
-import umich.msfragger.util.OsUtils;
-import umich.msfragger.util.PythonInfo;
-import umich.msfragger.util.UsageTrigger;
-
-public class CmdSpecLibGen extends CmdBase {
-
-  public static final String NAME = "SpecLibGen";
-
-  public CmdSpecLibGen(boolean isRun, Path workDir) {
-    super(isRun, workDir);
-  }
-
-  @Override
-  public String getCmdName() {
-    return NAME;
-  }
-
-  public boolean configure(Component comp, UsageTrigger usePhilosopher, Path jarFragpipe,
-      Map<LcmsFileGroup, Path> mapGroupsToProtxml, String fastaPath, boolean isRunProteinProphet) {
-
-    pbs.clear();
-    final SpecLibGen slg = SpecLibGen.get();
-    if (!slg.isInitialized()) {
-      JOptionPane.showMessageDialog(comp,
-          "Spectral Library Generation scripts did not initialize correctly.",
-          "Spectral Library Generation Error", JOptionPane.ERROR_MESSAGE);
-      return false;
-    }
-
-    if (mapGroupsToProtxml.size() > 1) {
-      int res = JOptionPane.showConfirmDialog(comp,
-          "<html>You have more than 1 experiment/group and spectral<br/>"
-              + "library generation is turned on. In that case a separate<br/>"
-              + "spectral library is created for each group.<br/><br/>"
-              + "<b>Select Yes</b> to continue.<br/><br/>"
-              + "<b>Select No</b> if you want a single spectral library generated<br/>"
-              + "from ALL input files.<br/>"
-              + "Change Experiment/Group configuration on LCMS files tab.<br/>"
-              + "E.g. press the <i>Clear Experiments</i> button there.",
-          "SpecLibGen config warning", JOptionPane.YES_NO_OPTION, JOptionPane.QUESTION_MESSAGE);
-      if (JOptionPane.YES_OPTION != res) {
-        return false;
-      }
-    }
-
-    for (Entry<LcmsFileGroup, Path> e : mapGroupsToProtxml.entrySet()) {
-      final LcmsFileGroup group = e.getKey();
-      final Path protxml = e.getValue();
-      final Path groupWd = group.outputDir(wd);
-
-      if (!isRunProteinProphet && !Files.exists(protxml)) {
-        JOptionPane.showMessageDialog(comp,
-            "Protein Prophet not selected and the output directory:\n"
-                + "    " + groupWd.toString() + "\n"
-                + "does not contain a '" + protxml.getFileName().toString() + "' file.\n\n"
-                + "Either uncheck Spectral Library Generation checkbox or enable Protein Prophet.",
-            "Spec Lib Gen configuration Error", JOptionPane.ERROR_MESSAGE);
-        return false;
-      }
-
-      // for current implementation of speclibgen scripts mzml files need to be
-      // located next to pepxml files
-      for (InputLcmsFile lcms : group.lcmsFiles) {
-        if (!groupWd.equals(lcms.path.getParent())) {
-          final Path copy = groupWd.resolve(lcms.path.getFileName());
-          final boolean isWindows = OsUtils.isWindows();
-          if (!Files.exists(copy)) {
-            // Directory of LCMS file is different from pepxml file
-            // and the file does not yet exist.
-            // Copy over the file and schedule for deletion.
-            List<ProcessBuilder> pbCopy = ToolingUtils
-                .pbsCopyFiles(jarFragpipe, groupWd, Collections.singletonList(lcms.path));
-            pbs.addAll(pbCopy);
-            copy.toFile().deleteOnExit(); // schedule for deletion
-          }
-        }
-      }
-
-      List<String> cmd = new ArrayList<>();
-      cmd.add(slg.getPi().getCommand());
-      cmd.add("-u"); // PYTHONUNBUFFERED: when mixing subprocess output with Python output, use this to keep the outputs in order
-      cmd.add(slg.getScriptSpecLibGenPath().toString());
-      cmd.add(fastaPath);
-      cmd.add(groupWd.toString()); // this is "Pep xml directory"
-      cmd.add(protxml.toString()); // protxml file
-      cmd.add(groupWd.toString()); // output directory
-      cmd.add("True"); // overwrite (true/false), optional arg
-      cmd.add(usePhilosopher.useBin()); // philosopher binary path (optional)
-
-      ProcessBuilder pb = new ProcessBuilder(cmd);
-<<<<<<< HEAD
-      PythonInfo.modifyEnvironmentVariablesForAnacondaPython(pb);
-=======
-      PythonInfo.modifyEnvironmentVariablesForPythonSubprocesses(pb);
->>>>>>> dd9ae8e2
-      pb.directory(groupWd.toFile());
-      pb.environment().put("PYTHONIOENCODING", "utf-8");
-
-      pbs.add(pb);
-    }
-
-    isConfigured = true;
-    return true;
-  }
-}
+package umich.msfragger.cmd;
+
+import java.awt.Component;
+import java.nio.file.Files;
+import java.nio.file.Path;
+import java.util.ArrayList;
+import java.util.Collections;
+import java.util.List;
+import java.util.Map;
+import java.util.Map.Entry;
+import javax.swing.JOptionPane;
+import umich.msfragger.gui.InputLcmsFile;
+import umich.msfragger.gui.LcmsFileGroup;
+import umich.msfragger.params.speclib.SpecLibGen;
+import umich.msfragger.util.OsUtils;
+import umich.msfragger.util.PythonInfo;
+import umich.msfragger.util.UsageTrigger;
+
+public class CmdSpecLibGen extends CmdBase {
+
+  public static final String NAME = "SpecLibGen";
+
+  public CmdSpecLibGen(boolean isRun, Path workDir) {
+    super(isRun, workDir);
+  }
+
+  @Override
+  public String getCmdName() {
+    return NAME;
+  }
+
+  public boolean configure(Component comp, UsageTrigger usePhilosopher, Path jarFragpipe,
+      Map<LcmsFileGroup, Path> mapGroupsToProtxml, String fastaPath, boolean isRunProteinProphet) {
+
+    pbs.clear();
+    final SpecLibGen slg = SpecLibGen.get();
+    if (!slg.isInitialized()) {
+      JOptionPane.showMessageDialog(comp,
+          "Spectral Library Generation scripts did not initialize correctly.",
+          "Spectral Library Generation Error", JOptionPane.ERROR_MESSAGE);
+      return false;
+    }
+
+    if (mapGroupsToProtxml.size() > 1) {
+      int res = JOptionPane.showConfirmDialog(comp,
+          "<html>You have more than 1 experiment/group and spectral<br/>"
+              + "library generation is turned on. In that case a separate<br/>"
+              + "spectral library is created for each group.<br/><br/>"
+              + "<b>Select Yes</b> to continue.<br/><br/>"
+              + "<b>Select No</b> if you want a single spectral library generated<br/>"
+              + "from ALL input files.<br/>"
+              + "Change Experiment/Group configuration on LCMS files tab.<br/>"
+              + "E.g. press the <i>Clear Experiments</i> button there.",
+          "SpecLibGen config warning", JOptionPane.YES_NO_OPTION, JOptionPane.QUESTION_MESSAGE);
+      if (JOptionPane.YES_OPTION != res) {
+        return false;
+      }
+    }
+
+    for (Entry<LcmsFileGroup, Path> e : mapGroupsToProtxml.entrySet()) {
+      final LcmsFileGroup group = e.getKey();
+      final Path protxml = e.getValue();
+      final Path groupWd = group.outputDir(wd);
+
+      if (!isRunProteinProphet && !Files.exists(protxml)) {
+        JOptionPane.showMessageDialog(comp,
+            "Protein Prophet not selected and the output directory:\n"
+                + "    " + groupWd.toString() + "\n"
+                + "does not contain a '" + protxml.getFileName().toString() + "' file.\n\n"
+                + "Either uncheck Spectral Library Generation checkbox or enable Protein Prophet.",
+            "Spec Lib Gen configuration Error", JOptionPane.ERROR_MESSAGE);
+        return false;
+      }
+
+      // for current implementation of speclibgen scripts mzml files need to be
+      // located next to pepxml files
+      for (InputLcmsFile lcms : group.lcmsFiles) {
+        if (!groupWd.equals(lcms.path.getParent())) {
+          final Path copy = groupWd.resolve(lcms.path.getFileName());
+          final boolean isWindows = OsUtils.isWindows();
+          if (!Files.exists(copy)) {
+            // Directory of LCMS file is different from pepxml file
+            // and the file does not yet exist.
+            // Copy over the file and schedule for deletion.
+            List<ProcessBuilder> pbCopy = ToolingUtils
+                .pbsCopyFiles(jarFragpipe, groupWd, Collections.singletonList(lcms.path));
+            pbs.addAll(pbCopy);
+            copy.toFile().deleteOnExit(); // schedule for deletion
+          }
+        }
+      }
+
+      List<String> cmd = new ArrayList<>();
+      cmd.add(slg.getPi().getCommand());
+      cmd.add("-u"); // PYTHONUNBUFFERED: when mixing subprocess output with Python output, use this to keep the outputs in order
+      cmd.add(slg.getScriptSpecLibGenPath().toString());
+      cmd.add(fastaPath);
+      cmd.add(groupWd.toString()); // this is "Pep xml directory"
+      cmd.add(protxml.toString()); // protxml file
+      cmd.add(groupWd.toString()); // output directory
+      cmd.add("True"); // overwrite (true/false), optional arg
+      cmd.add(usePhilosopher.useBin()); // philosopher binary path (optional)
+
+      ProcessBuilder pb = new ProcessBuilder(cmd);
+      PythonInfo.modifyEnvironmentVariablesForPythonSubprocesses(pb);
+      pb.directory(groupWd.toFile());
+      pb.environment().put("PYTHONIOENCODING", "utf-8");
+
+      pbs.add(pb);
+    }
+
+    isConfigured = true;
+    return true;
+  }
+}